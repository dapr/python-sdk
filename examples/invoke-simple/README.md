# Example - Invoke a service

This example utilizes a receiver and a caller for the OnInvoke / Invoke functionality. It will create a gRPC server and bind the OnInvoke method, which gets called after a client sends a direct method invocation.

> **Note:** Make sure to use the latest proto bindings

## Pre-requisites

- [Dapr CLI and initialized environment](https://docs.dapr.io/getting-started)
- [Install Python 3.7+](https://www.python.org/downloads/)

## Install Dapr python-SDK

<!-- Our CI/CD pipeline automatically installs the correct version, so we can skip this step in the automation -->

```bash
pip3 install dapr dapr-ext-grpc
```

## Running in self-hosted mode

Run the following command in a terminal/command-prompt:

<!-- STEP
name: Run receiver
expected_stdout_lines:
  - '== APP == {"id": 1, "message": "hello world"}'
  - '== APP == {"id": 1, "message": "hello world"}'
background: true
sleep: 5
-->

```bash
# 1. Start Receiver (expose gRPC server receiver on port 50051)
dapr run --app-id invoke-receiver --app-protocol grpc --app-port 50051 python3 invoke-receiver.py
```

<!-- END_STEP -->

In another terminal/command prompt run:

<!-- STEP
name: Run caller
expected_stdout_lines:
  - '== APP == text/plain'
  - '== APP == INVOKE_RECEIVED'
  - '== APP == text/plain'
  - '== APP == INVOKE_RECEIVED'
background: true
sleep: 5 
-->

```bash
# 2. Start Caller
dapr run --app-id invoke-caller --app-protocol grpc --dapr-http-port 3500 python3 invoke-caller.py
```

<!-- END_STEP -->

## Cleanup

<!-- STEP
expected_stdout_lines: 
  - '✅  app stopped successfully: invoke-caller'
  - '✅  app stopped successfully: invoke-receiver'
expected_stderr_lines:
name: Shutdown dapr
-->

```bash
dapr stop --app-id invoke-caller
dapr stop --app-id invoke-receiver
```

<!-- END_STEP -->

## Running in Kubernetes mode

1. Build docker image

   ```
   docker build -t [your registry]/invokesimple:latest .
   ```

2. Push docker image

   ```
   docker push [your registry]/invokesimple:latest
   ```

3. Edit image name to `[your registry]/invokesimple:latest` in deploy/*.yaml

4. Deploy applications

<<<<<<< HEAD
```
kubectl apply -f ./deploy/
```

5. See logs for the apps and sidecars

Logs for caller sidecar:
```
dapr  logs -a invoke-caller -k
```

Logs for caller app:
```
kubectl logs -l app="invokecaller" -c invokecaller
```

Logs for receiver sidecar:
```
dapr  logs -a invoke-receiver -k
```

Logs for receiver app:
```
kubectl logs -l app="invokereceiver" -c invokereceiver
```
=======
   ```
   kubectl apply -f ./deploy/
   ```

5. See logs for the apps and sidecars

   Logs for caller sidecar:
   ```
   dapr  logs -a invoke-caller -k
   ```
   
   Logs for caller app:
   ```
   kubectl logs -l app="invokecaller" -c invokecaller
   ```
   
   Logs for receiver sidecar:
   ```
   dapr  logs -a invoke-receiver -k
   ```
   
   Logs for receiver app:
   ```
   kubectl logs -l app="invokereceiver" -c invokereceiver
   ```
>>>>>>> c40f3eb5
<|MERGE_RESOLUTION|>--- conflicted
+++ resolved
@@ -92,33 +92,6 @@
 
 4. Deploy applications
 
-<<<<<<< HEAD
-```
-kubectl apply -f ./deploy/
-```
-
-5. See logs for the apps and sidecars
-
-Logs for caller sidecar:
-```
-dapr  logs -a invoke-caller -k
-```
-
-Logs for caller app:
-```
-kubectl logs -l app="invokecaller" -c invokecaller
-```
-
-Logs for receiver sidecar:
-```
-dapr  logs -a invoke-receiver -k
-```
-
-Logs for receiver app:
-```
-kubectl logs -l app="invokereceiver" -c invokereceiver
-```
-=======
    ```
    kubectl apply -f ./deploy/
    ```
@@ -143,5 +116,4 @@
    Logs for receiver app:
    ```
    kubectl logs -l app="invokereceiver" -c invokereceiver
-   ```
->>>>>>> c40f3eb5
+   ```
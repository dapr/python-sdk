<<<<<<< HEAD
dapr-ext-grpc >= 1.0.0rc2
dapr >= 1.0.0rc2
=======
dapr-ext-grpc-dev >= 1.0.0rc3.dev
dapr-dev >= 1.0.0rc3.dev
>>>>>>> c40f3eb5
opencensus == 0.7.10
opencensus-ext-grpc == 0.7.1
opencensus-ext-zipkin == 0.2.2
protobuf == 3.13.0<|MERGE_RESOLUTION|>--- conflicted
+++ resolved
@@ -1,10 +1,5 @@
-<<<<<<< HEAD
-dapr-ext-grpc >= 1.0.0rc2
-dapr >= 1.0.0rc2
-=======
 dapr-ext-grpc-dev >= 1.0.0rc3.dev
 dapr-dev >= 1.0.0rc3.dev
->>>>>>> c40f3eb5
 opencensus == 0.7.10
 opencensus-ext-grpc == 0.7.1
 opencensus-ext-zipkin == 0.2.2

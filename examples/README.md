# Dapr Python SDK examples

These examples demonstrate how to use the Dapr Python SDK:

| Example | Description |
|---------|-------------|
| [Service invocation](./invoke-simple) | Invoke service by passing bytes data
| [Service invocation (advanced)](./invoke-custom-data) | Invoke service by using custom protobuf message
| [State management](./state_store) | Save and get state to/from the state store
| [Publish & subscribe](./pubsub-simple) | Publish and subscribe to events
| [Bindings](./invoke-binding) | Invoke an output binding to interact with external resources
| [Virtual actors](./demo_actor) | Try Dapr virtual actor features
| [Secrets](./secret_store) | Get secrets from a defined secret store
| [Distributed tracing](./w3c-tracing) | Leverage Dapr's built-in tracing support
| [Distributed lock](./distributed_lock) | Keep your application safe from race conditions by using distributed locks
<<<<<<< HEAD
| [Workflow](../ext/dapr-ext-workflow/examples) | Implement long-running, fault-tolerant workflows with ordinary Python code
=======
| [Workflow](./demo_workflow) | Run a workflow to simulate an order processor
>>>>>>> f9eedff4

## More information

- [Dapr Python SDK docs](https://docs.dapr.io/developing-applications/sdks/python)<|MERGE_RESOLUTION|>--- conflicted
+++ resolved
@@ -13,11 +13,7 @@
 | [Secrets](./secret_store) | Get secrets from a defined secret store
 | [Distributed tracing](./w3c-tracing) | Leverage Dapr's built-in tracing support
 | [Distributed lock](./distributed_lock) | Keep your application safe from race conditions by using distributed locks
-<<<<<<< HEAD
-| [Workflow](../ext/dapr-ext-workflow/examples) | Implement long-running, fault-tolerant workflows with ordinary Python code
-=======
 | [Workflow](./demo_workflow) | Run a workflow to simulate an order processor
->>>>>>> f9eedff4
 
 ## More information
 

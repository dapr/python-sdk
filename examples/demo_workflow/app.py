--- conflicted
+++ resolved
@@ -43,8 +43,10 @@
     print(f'New counter value is: {counter}!', flush=True)
 
 def main():
-<<<<<<< HEAD
     with DaprClient() as d:
+        host = settings.DAPR_RUNTIME_HOST
+        port = settings.DAPR_GRPC_PORT
+        workflowRuntime = WorkflowRuntime(host, port)
         workflowRuntime = WorkflowRuntime()
         workflowRuntime.register_workflow(hello_world_wf)
         workflowRuntime.register_activity(hello_act)
@@ -106,29 +108,6 @@
                 print("Instance Successfully Purged")
 
         workflowRuntime.shutdown()
-=======
-    host = settings.DAPR_RUNTIME_HOST
-    port = settings.DAPR_GRPC_PORT
-    workflowRuntime = WorkflowRuntime(host, port)
-    workflowRuntime.register_workflow(hello_world_wf)
-    workflowRuntime.register_activity(hello_act)
-    workflowRuntime.start()
-
-    workflow_client = DaprWorkflowClient(host, port)
-    print("==========Start Counter Increase as per Input:==========")
-    _id = workflow_client.schedule_new_workflow(hello_world_wf, input='Hi Counter!')
-    # Sleep for a while to let the workflow run
-    sleep(1)
-    assert counter == 11
-    sleep(10)
-    workflow_client.raise_workflow_event(_id, "event1")
-    # Sleep for a while to let the workflow run
-    sleep(1)
-    assert counter == 1111
-    status = workflow_client.wait_for_workflow_completion(_id, timeout_in_seconds=6000)
-    assert status.runtime_status.name == "COMPLETED"
-    workflowRuntime.shutdown()
->>>>>>> 9e1aa17c
 
 if __name__ == '__main__':
     main()
[metadata]
url = https://dapr.io/
author = Dapr Authors
author_email = daprweb@microsoft.com
license = Apache
license_file = LICENSE
classifiers =
    Development Status :: 5 - Production/Stable
    Intended Audience :: Developers
    License :: OSI Approved :: Apache Software License
    Operating System :: OS Independent
    Programming Language :: Python
    Programming Language :: Python :: 3.9
    Programming Language :: Python :: 3.10
    Programming Language :: Python :: 3.11
    Programming Language :: Python :: 3.12
    Programming Language :: Python :: 3.13
project_urls =
    Documentation = https://github.com/dapr/docs
    Source = https://github.com/dapr/python-sdk

[options]
python_requires = >=3.9
packages = find_namespace:
include_package_data = True
install_requires =
<<<<<<< HEAD
    dapr >= 1.16.1rc1
    durabletask-dapr >= 0.2.0a11
=======
    dapr >= 1.16.0.dev
    durabletask-dapr >= 0.2.0a9
>>>>>>> 19f93575

[options.packages.find]
include =
    dapr.*

exclude =
    tests<|MERGE_RESOLUTION|>--- conflicted
+++ resolved
@@ -24,13 +24,8 @@
 packages = find_namespace:
 include_package_data = True
 install_requires =
-<<<<<<< HEAD
-    dapr >= 1.16.1rc1
-    durabletask-dapr >= 0.2.0a11
-=======
     dapr >= 1.16.0.dev
-    durabletask-dapr >= 0.2.0a9
->>>>>>> 19f93575
+    durabletask-dapr >= 0.2.0a12
 
 [options.packages.find]
 include =

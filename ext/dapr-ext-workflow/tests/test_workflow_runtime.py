--- conflicted
+++ resolved
@@ -52,14 +52,14 @@
         listOrchestrators.clear()
         mock.patch('durabletask.worker._Registry', return_value=FakeTaskHubGrpcWorker()).start()
         self.runtime_options = WorkflowRuntime()
-        if hasattr(self.mock_client_wf, "_dapr_alternate_name"):
-            del self.mock_client_wf.__dict__["_dapr_alternate_name"]
-        if hasattr(self.mock_client_activity, "_dapr_alternate_name"):
-            del self.mock_client_activity.__dict__["_dapr_alternate_name"]
-        if hasattr(self.mock_client_wf, "_workflow_registered"):
-            del self.mock_client_wf.__dict__["_workflow_registered"]
-        if hasattr(self.mock_client_activity, "_activity_registered"):
-            del self.mock_client_activity.__dict__["_activity_registered"]
+        if hasattr(self.mock_client_wf, '_dapr_alternate_name'):
+            del self.mock_client_wf.__dict__['_dapr_alternate_name']
+        if hasattr(self.mock_client_activity, '_dapr_alternate_name'):
+            del self.mock_client_activity.__dict__['_dapr_alternate_name']
+        if hasattr(self.mock_client_wf, '_workflow_registered'):
+            del self.mock_client_wf.__dict__['_workflow_registered']
+        if hasattr(self.mock_client_activity, '_activity_registered'):
+            del self.mock_client_activity.__dict__['_activity_registered']
 
     def mock_client_wf(ctx: DaprWorkflowContext, input):
         print(f'{input}')
@@ -68,7 +68,6 @@
         print(f'{input}!', flush=True)
 
     def test_register(self):
-<<<<<<< HEAD
         self.runtime_options.register_workflow(self.mock_client_wf, name='mock_client_wf')
         wanted_orchestrator = [self.mock_client_wf.__name__]
         assert listOrchestrators == wanted_orchestrator
@@ -184,110 +183,4 @@
         client_act = (self.runtime_options.activity(name='test_act'))(self.mock_client_activity)
         wanted_activity = ['test_act']
         assert listActivities == wanted_activity
-        assert client_act._dapr_alternate_name == 'test_act'
-=======
-        self.runtime_options.register_workflow(self.mock_client_wf, name="mock_client_wf")
-        wanted_orchestrator = [self.mock_client_wf.__name__]
-        assert listOrchestrators == wanted_orchestrator
-        assert self.mock_client_wf._dapr_alternate_name == "mock_client_wf"
-        assert self.mock_client_wf._workflow_registered
-
-        self.runtime_options.register_activity(self.mock_client_activity)
-        wanted_activity = [self.mock_client_activity.__name__]
-        assert listActivities == wanted_activity
-        assert self.mock_client_activity._activity_registered
-
-    def test_decorator_register(self):
-        client_wf = (self.runtime_options.workflow())(self.mock_client_wf)
-        wanted_orchestrator = [self.mock_client_wf.__name__]
-        assert listOrchestrators == wanted_orchestrator
-        assert client_wf._dapr_alternate_name == self.mock_client_wf.__name__
-        assert self.mock_client_wf._workflow_registered
-
-        client_activity = (self.runtime_options.activity())(self.mock_client_activity)
-        wanted_activity = [self.mock_client_activity.__name__]
-        assert listActivities == wanted_activity
-        assert client_activity._dapr_alternate_name == self.mock_client_activity.__name__
-        assert self.mock_client_activity._activity_registered
-
-    def test_both_decorator_and_register(self):
-        client_wf = (self.runtime_options.workflow(name="test_wf"))(self.mock_client_wf)
-        wanted_orchestrator = ["test_wf"]
-        assert listOrchestrators == wanted_orchestrator
-        assert client_wf._dapr_alternate_name == "test_wf"
-        assert self.mock_client_wf._workflow_registered
-
-        self.runtime_options.register_activity(self.mock_client_activity, name="test_act")
-        wanted_activity = ["test_act"]
-        assert listActivities == wanted_activity
-        assert hasattr(self.mock_client_activity, "_dapr_alternate_name")
-        assert self.mock_client_activity._activity_registered
-
-    def test_register_wf_act_using_both_decorator_and_method(self):
-        client_wf = (self.runtime_options.workflow(name="test_wf"))(self.mock_client_wf)
-
-        wanted_orchestrator = ["test_wf"]
-        assert listOrchestrators == wanted_orchestrator
-        assert client_wf._dapr_alternate_name == "test_wf"
-        with self.assertRaises(ValueError) as exeception_context:
-            self.runtime_options.register_workflow(self.mock_client_wf)
-        wf_name = self.mock_client_wf.__name__
-        self.assertEqual(exeception_context.exception.args[0],
-                         f'Workflow {wf_name} already registered as test_wf')
-
-        client_act = (self.runtime_options.activity(name="test_act"))(self.mock_client_activity)
-        wanted_activity = ["test_act"]
-        assert listActivities == wanted_activity
-        assert client_act._dapr_alternate_name == "test_act"
-        with self.assertRaises(ValueError) as exeception_context:
-            self.runtime_options.register_activity(self.mock_client_activity)
-        act_name = self.mock_client_activity.__name__
-        self.assertEqual(exeception_context.exception.args[0],
-                         f'Activity {act_name} already registered as test_act')
-
-    def test_duplicate_dapr_alternate_name_registration(self):
-        client_wf = (alternate_name(name="test"))(self.mock_client_wf)
-        with self.assertRaises(ValueError) as exeception_context:
-            (self.runtime_options.workflow(name="random"))(client_wf)
-        self.assertEqual(exeception_context.exception.args[0],
-                         f'Workflow {client_wf.__name__} already has an alternate name test')
-
-        client_act = (alternate_name(name="test"))(self.mock_client_activity)
-        with self.assertRaises(ValueError) as exeception_context:
-            (self.runtime_options.activity(name="random"))(client_act)
-        self.assertEqual(exeception_context.exception.args[0],
-                         f'Activity {client_act.__name__} already has an alternate name test')
-
-    def test_register_wf_act_using_both_decorator_and_method_without_name(self):
-        client_wf = (self.runtime_options.workflow())(self.mock_client_wf)
-
-        wanted_orchestrator = ["mock_client_wf"]
-        assert listOrchestrators == wanted_orchestrator
-        assert client_wf._dapr_alternate_name == "mock_client_wf"
-        with self.assertRaises(ValueError) as exeception_context:
-            self.runtime_options.register_workflow(self.mock_client_wf, name="test_wf")
-        wf_name = self.mock_client_wf.__name__
-        self.assertEqual(exeception_context.exception.args[0],
-                         f'Workflow {wf_name} already registered as mock_client_wf')
-
-        client_act = (self.runtime_options.activity())(self.mock_client_activity)
-        wanted_activity = ["mock_client_activity"]
-        assert listActivities == wanted_activity
-        assert client_act._dapr_alternate_name == "mock_client_activity"
-        with self.assertRaises(ValueError) as exeception_context:
-            self.runtime_options.register_activity(self.mock_client_activity, name="test_act")
-        act_name = self.mock_client_activity.__name__
-        self.assertEqual(exeception_context.exception.args[0],
-                         f'Activity {act_name} already registered as mock_client_activity')
-
-    def test_decorator_register_optinal_name(self):
-        client_wf = (self.runtime_options.workflow(name="test_wf"))(self.mock_client_wf)
-        wanted_orchestrator = ["test_wf"]
-        assert listOrchestrators == wanted_orchestrator
-        assert client_wf._dapr_alternate_name == "test_wf"
-
-        client_act = (self.runtime_options.activity(name="test_act"))(self.mock_client_activity)
-        wanted_activity = ["test_act"]
-        assert listActivities == wanted_activity
-        assert client_act._dapr_alternate_name == "test_act"
->>>>>>> 2c328d1d
+        assert client_act._dapr_alternate_name == 'test_act'
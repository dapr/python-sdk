# Dapr SDK for Python

> WIP - Dapr core team does not have the official plan to support python-sdk now, except for the auto-generated gRPC client. but we're always welcoming any contribution.

## Structure of Python SDK

* [dapr/actor](./dapr/actor): Actor Framework
* [dapr/clients](./dapr/clients): HTTP clients for Dapr building blocks
* [dapr/serializers](./dapr/serializers): serializer/deserializer
* [dapr/conf](./dapr/conf): Configuration
* [flask_dapr](./flask_dapr): flask extension for Dapr
* [tests](./tests/): unit-tests
* [examples/demo_actor](./examples/demo_actor): demo actor example

## Status

<<<<<<< HEAD
* [x] Initial implementation of Actor Runtime/Manager/Proxy
* [x] Actor service invocation
* [x] RPC style actor proxy
* [x] Flask integration for Dapr Actor Service
* [x] Example for Actor service invocation
* [x] Complete tox.ini setup
* [x] Actor state management
* [ ] Actor timer
* [ ] Actor reminder
* [ ] Handle Error properly
* [ ] Package Dapr Actor SDK
* [ ] Create gRPC and HTTP rest clients for Dapr
* [ ] Flask extensions for Dapr State/Pubsub/Bindings
* [ ] Package Dapr SDK
=======
```python
from dapr.proto.dapr.v1 import dapr_pb2 as messages
from dapr.proto.dapr.v1 import dapr_pb2_grpc as services
import grpc
from google.protobuf.any_pb2 import Any
>>>>>>> 9c2dbb22

## Developing

### Prerequisites

* [Install Dapr standalone mode](https://github.com/dapr/cli#install-dapr-on-your-local-machine-standalone)
* [Install Python 3.8+](https://www.python.org/downloads/)

### Build and test

1. Clone python-sdk
```bash
git clone https://github.com/dapr/python-sdk.git
cd python-sdk
```
2. Set PYTHONPATH environment
```bash
export PYTHONPATH=`pwd`
```
3. Run unit-test
```bash
tox -e py38
```

<<<<<<< HEAD
## Examples

* [DemoActor](./examples/demo_actor)
=======
The package will be generated in src/dist directory.
For more information on generating packages, see python documentation at https://packaging.python.org/tutorials/packaging-projects/

### Generating gRPC interface and proto buf

As a good practice create a python virtual environment:

```sh
python3 -m venv <env_name>
source <env_name>/bin/activate
```

## Linux and MacOS
Run the following commands:
```sh
pip3 install -r grpc_requirements
sudo chmod +x protobuf.sh
. ./protobuf.sh
```
## Windows
Run the following commands in powershell:
```sh
pip3 install -r grpc_requirements
.\protobuf.ps1
```
Add absolute path of `src` folder as `PYTHONPATH` environment variable.

> Note: To use the newly generated proto buf stubs and gRPC interface replace `daprd` with `edge` version of `daprd` built from master branch. Refer [this](https://github.com/dapr/dapr/blob/master/docs/development/developing-dapr.md#build-the-dapr-binaries) for instructions on how to build `daprd` from master. 
>>>>>>> 9c2dbb22
<|MERGE_RESOLUTION|>--- conflicted
+++ resolved
@@ -14,7 +14,6 @@
 
 ## Status
 
-<<<<<<< HEAD
 * [x] Initial implementation of Actor Runtime/Manager/Proxy
 * [x] Actor service invocation
 * [x] RPC style actor proxy
@@ -29,13 +28,6 @@
 * [ ] Create gRPC and HTTP rest clients for Dapr
 * [ ] Flask extensions for Dapr State/Pubsub/Bindings
 * [ ] Package Dapr SDK
-=======
-```python
-from dapr.proto.dapr.v1 import dapr_pb2 as messages
-from dapr.proto.dapr.v1 import dapr_pb2_grpc as services
-import grpc
-from google.protobuf.any_pb2 import Any
->>>>>>> 9c2dbb22
 
 ## Developing
 
@@ -60,37 +52,6 @@
 tox -e py38
 ```
 
-<<<<<<< HEAD
 ## Examples
 
-* [DemoActor](./examples/demo_actor)
-=======
-The package will be generated in src/dist directory.
-For more information on generating packages, see python documentation at https://packaging.python.org/tutorials/packaging-projects/
-
-### Generating gRPC interface and proto buf
-
-As a good practice create a python virtual environment:
-
-```sh
-python3 -m venv <env_name>
-source <env_name>/bin/activate
-```
-
-## Linux and MacOS
-Run the following commands:
-```sh
-pip3 install -r grpc_requirements
-sudo chmod +x protobuf.sh
-. ./protobuf.sh
-```
-## Windows
-Run the following commands in powershell:
-```sh
-pip3 install -r grpc_requirements
-.\protobuf.ps1
-```
-Add absolute path of `src` folder as `PYTHONPATH` environment variable.
-
-> Note: To use the newly generated proto buf stubs and gRPC interface replace `daprd` with `edge` version of `daprd` built from master branch. Refer [this](https://github.com/dapr/dapr/blob/master/docs/development/developing-dapr.md#build-the-dapr-binaries) for instructions on how to build `daprd` from master. 
->>>>>>> 9c2dbb22
+* [DemoActor](./examples/demo_actor)
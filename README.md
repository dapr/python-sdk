<<<<<<< HEAD
## Python client for dapr.
The repository generates following package
- dapr

### Installing package
```sh
pip install dapr
```
*Note*: Depending on your OS, you may want to use pip3 instead of pip.
=======
# Dapr SDK for Python
>>>>>>> f4f2bea8

This is the Dapr SDK for Python, based on the auto-generated proto client.<br>

For more info on Dapr and gRPC, visit [this link](https://github.com/dapr/docs/tree/master/howto/create-grpc-app).

## Example code
A client can be created as follows:

```python
from dapr import dapr_pb2 as messages
from dapr import dapr_pb2_grpc as services
import grpc
from google.protobuf.any_pb2 import Any

channel = grpc.insecure_channel('localhost:50001')
client = services.DaprStub(channel)
```

You can find a complete example [here](https://github.com/dapr/python-sdk/blob/master/example.py)

## Running the code locally

You can execute this code using the local dapr runtime:

```sh
dapr run --protocol grpc --grpc-port=50001 python example.py
```
*Note*: Depending on your OS, you may want to use python3 instead of python.


### Generate package
Package can be generated as:
```sh
cd src
python setup.py sdist bdist_wheel
```
*Note*: Depending on your OS, you may want to use python3 instead of python.

The package will be generated in src/dist directory.
For more information on generating packages, see python documentation at https://packaging.python.org/tutorials/packaging-projects/<|MERGE_RESOLUTION|>--- conflicted
+++ resolved
@@ -1,5 +1,8 @@
-<<<<<<< HEAD
-## Python client for dapr.
+# Dapr SDK for Python
+This is the Dapr SDK for Python, based on the auto-generated proto client.<br>
+
+For more info on Dapr and gRPC, visit [this link](https://github.com/dapr/docs/tree/master/howto/create-grpc-app).
+
 The repository generates following package
 - dapr
 
@@ -8,15 +11,8 @@
 pip install dapr
 ```
 *Note*: Depending on your OS, you may want to use pip3 instead of pip.
-=======
-# Dapr SDK for Python
->>>>>>> f4f2bea8
 
-This is the Dapr SDK for Python, based on the auto-generated proto client.<br>
-
-For more info on Dapr and gRPC, visit [this link](https://github.com/dapr/docs/tree/master/howto/create-grpc-app).
-
-## Example code
+### Example code
 A client can be created as follows:
 
 ```python
@@ -31,7 +27,7 @@
 
 You can find a complete example [here](https://github.com/dapr/python-sdk/blob/master/example.py)
 
-## Running the code locally
+### Running the code locally
 
 You can execute this code using the local dapr runtime:
 
@@ -41,7 +37,7 @@
 *Note*: Depending on your OS, you may want to use python3 instead of python.
 
 
-### Generate package
+### Generating package
 Package can be generated as:
 ```sh
 cd src

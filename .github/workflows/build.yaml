--- conflicted
+++ resolved
@@ -42,22 +42,10 @@
       if: github.event_name != 'pull_request'
       run: |
         python setup.py sdist bdist_wheel
-<<<<<<< HEAD
-        #twine upload dist/*
-    - name: Build and publish Dapr Flask Extension
-      if: github.event_name != 'pull_request'
-      env:
-        TWINE_USERNAME: ${{ secrets.PYPI_UPLOAD_USER }}
-        TWINE_PASSWORD: ${{ secrets.PYPI_UPLOAD_PASS }}
-      run: |
-        cd flask_dapr && python setup.py sdist bdist_wheel
-        #twine upload dist/*
-=======
         twine upload dist/*
     - name: Build and publish Dapr Flask Extension
       if: github.event_name != 'pull_request'
       run: |
         cd flask_dapr
         python setup.py sdist bdist_wheel
-        twine upload dist/*
->>>>>>> 69de8fcc
+        twine upload dist/*
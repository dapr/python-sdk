--- conflicted
+++ resolved
@@ -107,9 +107,5 @@
 # mypy
 .mypy_cache/
 
-<<<<<<< HEAD
-# OS Stuff
-=======
-# OSX specific files
->>>>>>> 690ac994
+# macOS specific files
 .DS_Store
--- conflicted
+++ resolved
@@ -24,11 +24,7 @@
 class DaprRequest:
     """A base class for Dapr Request.
 
-<<<<<<< HEAD
-    This is the base class for Dapr Request. User can gets the metadata.
-=======
     This is the base class for Dapr Request. User can get the metadata.
->>>>>>> ecb88c73
 
     Attributes:
         metadata(dict): A dict to include the headers from Dapr Request.

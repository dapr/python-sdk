--- conflicted
+++ resolved
@@ -1,3 +1,5 @@
+# -*- coding: utf-8 -*-
+
 """
 Copyright 2023 The Dapr Authors
 Licensed under the Apache License, Version 2.0 (the "License");
@@ -70,6 +72,7 @@
             return tuple_to_dict(self._metadata)
         return self._metadata
 
+
 class InvokeMethodRequest(DaprRequest):
     """A request data representation for invoke_method API.
 
@@ -103,7 +106,7 @@
         Raises:
             ValueError: data is not supported.
         """
-        super().__init__(())
+        super(InvokeMethodRequest, self).__init__(())
 
         self._content_type = content_type
         self._http_verb: Optional[str] = None
@@ -213,6 +216,7 @@
         """Sets content type for bytes data."""
         self._content_type = val
 
+
 class BindingRequest(DaprRequest):
     """A request data representation for invoke_binding API.
 
@@ -224,7 +228,7 @@
         metadata (Dict[str, str]): the metadata sent to the binding.
     """
 
-    def __init__(self, data: Union[str, bytes], binding_metadata: Optional[Dict[str, str]] = None):
+    def __init__(self, data: Union[str, bytes], binding_metadata: Dict[str, str] = {}):
         """Inits BindingRequest with data and metadata if given.
 
         Args:
@@ -234,9 +238,9 @@
         Raises:
             ValueError: data is not bytes or str.
         """
-        super().__init__(())
+        super(BindingRequest, self).__init__(())
         self.data = data  # type: ignore
-        self._binding_metadata = binding_metadata or {}
+        self._binding_metadata = binding_metadata
 
     @property
     def data(self) -> bytes:
@@ -257,11 +261,13 @@
         """Gets the metadata for output binding."""
         return self._binding_metadata
 
+
 class TransactionOperationType(Enum):
     """Represents the type of operation for a Dapr Transaction State Api Call"""
 
     upsert = 'upsert'
     delete = 'delete'
+
 
 class TransactionalStateOperation:
     """An upsert or delete operation for a state transaction, 'upsert' by default.
@@ -322,15 +328,12 @@
         """Gets etag."""
         return self._operation_type
 
-<<<<<<< HEAD
-=======
     @property
     def metadata(self) -> Dict[str, str]:
         """Gets metadata."""
         return {} if self._metadata is None else self._metadata
 
 
->>>>>>> 147f1c4f
 class EncryptRequestIterator(DaprRequest):
     """An iterator for cryptography encrypt API requests.
 
@@ -376,6 +379,7 @@
 
         self.seq += 1
         return request_proto
+
 
 class DecryptRequestIterator(DaprRequest):
     """An iterator for cryptography decrypt API requests.

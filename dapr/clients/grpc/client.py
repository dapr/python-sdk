--- conflicted
+++ resolved
@@ -988,16 +988,10 @@
             Returns:
                 bool: True if unsubscribed successfully, False otherwise
         """
-<<<<<<< HEAD
         warn('The Unsubscribe Configuration API is an Alpha version and is subject to change.',
              UserWarning, stacklevel=2)
         req = api_v1.UnsubscribeConfigurationRequest(store_name=store_name, id=id)
         response: UnsubscribeConfigurationResponse = self._stub.UnsubscribeConfigurationAlpha1(req)
-=======
-        req = api_v1.UnsubscribeConfigurationRequest(store_name=store_name, id=key)
-        self._stub.UnsubscribeConfiguration(req)
-        response: UnsubscribeConfigurationResponse = self._stub.UnsubscribeConfiguration(req)
->>>>>>> 0b0ed542
         return response.ok
 
     def try_lock(

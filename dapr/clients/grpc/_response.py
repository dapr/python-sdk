# -*- coding: utf-8 -*-

"""
Copyright (c) Microsoft Corporation.
Licensed under the MIT License.
"""

<<<<<<< HEAD
from typing import Any, Dict, Optional, Union
=======
from typing import Optional
from typing import Dict
>>>>>>> a2e9c3f7

from google.protobuf.any_pb2 import Any as GrpcAny
from google.protobuf.message import Message as GrpcMessage

from dapr.clients.base import DEFAULT_JSON_CONTENT_TYPE
from dapr.clients.grpc._helpers import MetadataDict, MetadataTuple, tuple_to_dict, unpack


class DaprResponse:
    """A base class for Dapr Response.

    This is the base class for Dapr Response. User can gets the headers and trailers as
    a dict.

    Attributes:
        headers(dict): A dict to include the headers from Dapr gRPC Response.
    """

    def __init__(
            self,
            headers: MetadataTuple = ()):
        """Inits DapResponse with headers and trailers.

        Args:
            headers (tuple, optional): the tuple for the headers from response
        """
        self.headers = headers

    @property
    def headers(self) -> MetadataDict:
        """Returns headers tuple as a dict."""
        return self.get_headers(as_dict=True)

    def get_headers(self, as_dict: Optional[bool] = False) -> Union[MetadataDict, MetadataTuple]:
        """Gets headers from the response.
        
        Args:
            as_dict (bool): dict type headers if as_dict is True. Otherwise, return
                tuple headers.
        
        Returns:
            dict or tuple: response headers.
        """
        if as_dict:
            return tuple_to_dict(self._headers)
        return self._headers

    @headers.setter
    def headers(self, val: MetadataTuple) -> None:
        """Set response headers."""
        self._headers = val


class InvokeServiceResponse(DaprResponse):
    """The response of invoke_service API.

    This inherits from DaprResponse and has the helpers to handle bytes array
    and protocol buffer data.

    Attributes:
        data (:obj:`google.protobuf.any_pb2.Any`): the serialized protocol
            buffer raw message
        content (bytes): bytes data if response data is not serialized
            protocol buffer message
        content_type (str): the type of `content`
    """
    def __init__(
            self,
            data: Any = None,
            content_type: Optional[str] = None,
            headers: Optional[MetadataTuple] = ()):
        """Initializes InvokeServiceReponse from :obj:`common_v1.InvokeResponse`.

        Args:
            data (:obj:`google.protobuf.any_pb2.Any`): the response data from Dapr response
            content_type (str, optional): the content type of the bytes data
            headers (Tuple, optional): the headers from Dapr gRPC response

        Raises:
            ValueError: if the response data is not :class:`google.protobuf.any_pb2.Any`
                object.
        """
        super(InvokeServiceResponse, self).__init__(headers)
        self._content_type = content_type
        self.headers = headers
        self.data = data
        if not content_type and not self.is_proto():
            self.content_type = DEFAULT_JSON_CONTENT_TYPE

    @property
    def proto(self) -> GrpcAny:
        """Gets raw serialized protocol buffer message.

        Raises:
            ValueError: data is not protocol buffer message object
        """
        return self._data

    @proto.setter
    def proto(self, val: GrpcMessage) -> None:
        if not isinstance(val, GrpcMessage):
            raise ValueError('invalid data type')
        self._data = GrpcAny()
        self._data.Pack(val)
        self._content_type = None

    def is_proto(self) -> bool:
        """Returns True if the response data is the serialized protocol buffer message."""
        return hasattr(self, '_data') and self._data.type_url

    @property
    def data(self) -> bytes:
        """Gets raw bytes data if the response data content is not serialized
        protocol buffer message.

        Raises:
            ValueError: the response data is the serialized protocol buffer message
        """
        if self.is_proto():
            raise ValueError('data is protocol buffer message object.')
        return self._data.value

    @data.setter
    def data(self, val: Any) -> None:
        if val is None:
            return
        if isinstance(val, str):
            val = val.encode('utf-8')
        if isinstance(val, (bytes, str)):
            self._data = GrpcAny(value=val)
        elif isinstance(val, GrpcAny):
            self._data = val
        elif isinstance(val, GrpcMessage):
            self.proto = val
        else:
            raise ValueError(f'invalid data type {type(val)}')

    def text(self) -> str:
        """Gets content as str if the response data content is not serialized
        protocol buffer message.

        Raises:
            ValueError: the response data is the serialized protocol buffer message
        """
        return self.data.decode('utf-8')

    @property
    def content_type(self) -> Optional[str]:
        """Gets the content type of content attribute."""
        return self._content_type

    @content_type.setter
    def content_type(self, val: str) -> None:
        self._content_type = val

    def unpack(self, message: GrpcMessage) -> None:
        """Unpack the serialized protocol buffer message.

        Args:
            message (:obj:`google.protobuf.message.Message`): the protocol buffer message object
                to which the response data is deserialized.

        Raises:
            ValueError: message is not protocol buffer message object or message's type is not
                matched with the response data type
        """
        unpack(self.proto, message)


class BindingResponse(DaprResponse):
    """The response of invoke_binding API.

    This inherits from DaprResponse and has the helpers to handle bytes array data.

    Attributes:
        data (bytes): the data in response from the invoke_binding call
        binding_metadata (Dict[str, str]): metadata sent as a reponse by the binding
    """
    def __init__(
            self,
            data: Union[bytes, str],
            binding_metadata: Optional[Dict[str, str]] = {},
            headers: Optional[MetadataTuple] = ()):
        """Initializes InvokeBindingReponse from :obj:`runtime_v1.InvokeBindingResponse`.

        Args:
            data (bytes): the data in response from the invoke_binding call
            binding_metadata (Dict[str, str]): metadata sent as a reponse by the binding
            headers (Tuple, optional): the headers from Dapr gRPC response

        Raises:
            ValueError: if the response data is not :class:`google.protobuf.any_pb2.Any`
                object.
        """
        super(BindingResponse, self).__init__(headers)
        self.data = data
        self._metadata = binding_metadata

    def text(self) -> str:
        """Gets content as str."""
        return self._data.decode('utf-8')

    @property
    def data(self) -> bytes:
        """Gets raw bytes data."""
        return self._data

    @data.setter
    def data(self, val: Union[bytes, str]) -> None:
        if not isinstance(val, (bytes, str)):
            raise ValueError(f'data type is invalid {type(val)}')
        if isinstance(val, str):
            val = val.encode('utf-8')
        self._data = val

    @property
    def binding_metadata(self) -> Dict[str, str]:
        """Gets the metadata in the response."""
        return self._metadata


class GetSecretResponse(DaprResponse):
    """The response of get_secret API.

    This inherits from DaprResponse

    Attributes:
        secret (Dict[str, str]): secret received from response
    """
    def __init__(
            self,
            secret: Dict[str, str],
            headers: Optional[MetadataTuple] = (),
            trailers: Optional[MetadataTuple] = ()):
        """Initializes GetSecretReponse from :obj:`dapr_v1.GetSecretResponse`.

        Args:
            secret (Dict[Str, str]): the secret from Dapr response
            headers (Tuple, optional): the headers from Dapr gRPC response
            trailers (Tuple, optional): the trailers from Dapr gRPC response

        """
        super(GetSecretResponse, self).__init__(headers, trailers)
        self._secret = secret

    @property
    def secret(self) -> Dict[str, str]:
        """Gets secret as a dict
        """
        return self._secret<|MERGE_RESOLUTION|>--- conflicted
+++ resolved
@@ -5,12 +5,7 @@
 Licensed under the MIT License.
 """
 
-<<<<<<< HEAD
 from typing import Any, Dict, Optional, Union
-=======
-from typing import Optional
-from typing import Dict
->>>>>>> a2e9c3f7
 
 from google.protobuf.any_pb2 import Any as GrpcAny
 from google.protobuf.message import Message as GrpcMessage
@@ -243,17 +238,15 @@
     def __init__(
             self,
             secret: Dict[str, str],
-            headers: Optional[MetadataTuple] = (),
-            trailers: Optional[MetadataTuple] = ()):
+            headers: Optional[MetadataTuple] = ()):
         """Initializes GetSecretReponse from :obj:`dapr_v1.GetSecretResponse`.
 
         Args:
             secret (Dict[Str, str]): the secret from Dapr response
             headers (Tuple, optional): the headers from Dapr gRPC response
-            trailers (Tuple, optional): the trailers from Dapr gRPC response
-
-        """
-        super(GetSecretResponse, self).__init__(headers, trailers)
+
+        """
+        super(GetSecretResponse, self).__init__(headers)
         self._secret = secret
 
     @property

# -*- coding: utf-8 -*-

"""
Copyright (c) Microsoft Corporation.
Licensed under the MIT License.
"""

from dapr.clients.exceptions import DaprInternalError, ERROR_CODE_UNKNOWN
<<<<<<< HEAD
from dapr.clients.grpc.app import App
from dapr.clients.grpc._response import CallbackResponse
from dapr.clients.grpc.client import Dapr
from dapr.clients.http.dapr_actor_http_client import DaprActorHttpClient

__all__ = [
    'App',
    'CallbackResponse',
    'Dapr',
=======
from dapr.clients.grpc.client import DaprClient
from dapr.clients.http.dapr_actor_http_client import DaprActorHttpClient

__all__ = [
    'DaprClient',
>>>>>>> 8eb8cfdd
    'DaprActorHttpClient',
    'DaprInternalError',
    'ERROR_CODE_UNKNOWN',
]<|MERGE_RESOLUTION|>--- conflicted
+++ resolved
@@ -6,23 +6,15 @@
 """
 
 from dapr.clients.exceptions import DaprInternalError, ERROR_CODE_UNKNOWN
-<<<<<<< HEAD
 from dapr.clients.grpc.app import App
 from dapr.clients.grpc._response import CallbackResponse
-from dapr.clients.grpc.client import Dapr
+from dapr.clients.grpc.client import DaprClient
 from dapr.clients.http.dapr_actor_http_client import DaprActorHttpClient
 
 __all__ = [
     'App',
     'CallbackResponse',
-    'Dapr',
-=======
-from dapr.clients.grpc.client import DaprClient
-from dapr.clients.http.dapr_actor_http_client import DaprActorHttpClient
-
-__all__ = [
     'DaprClient',
->>>>>>> 8eb8cfdd
     'DaprActorHttpClient',
     'DaprInternalError',
     'ERROR_CODE_UNKNOWN',

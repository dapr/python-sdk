# -*- coding: utf-8 -*-

"""
Copyright 2023 The Dapr Authors
Licensed under the Apache License, Version 2.0 (the "License");
you may not use this file except in compliance with the License.
You may obtain a copy of the License at
    http://www.apache.org/licenses/LICENSE-2.0
Unless required by applicable law or agreed to in writing, software
distributed under the License is distributed on an "AS IS" BASIS,
WITHOUT WARRANTIES OR CONDITIONS OF ANY KIND, either express or implied.
See the License for the specific language governing permissions and
limitations under the License.
"""

import asyncio
import time
import socket

from urllib.parse import urlencode

from warnings import warn

from typing import Callable, Dict, Optional, Text, Union, Sequence, List
from typing_extensions import Self

from google.protobuf.message import Message as GrpcMessage
from google.protobuf.empty_pb2 import Empty as GrpcEmpty

import grpc.aio  # type: ignore
from grpc.aio import (  # type: ignore
    UnaryUnaryClientInterceptor,
    UnaryStreamClientInterceptor,
    StreamUnaryClientInterceptor,
    StreamStreamClientInterceptor
)

from dapr.clients.grpc._state import StateOptions, StateItem
from dapr.conf import settings
from dapr.proto import api_v1, api_service_v1, common_v1
from dapr.version import __version__

from dapr.aio.clients.grpc._asynchelpers import DaprClientInterceptorAsync
from dapr.clients.grpc._helpers import (
    MetadataTuple,
    to_bytes,
    validateNotNone,
    validateNotBlankString,
)
from dapr.clients.grpc._request import (
    InvokeMethodRequest,
    BindingRequest,
    TransactionalStateOperation
)
from dapr.clients.grpc._response import (
    BindingResponse,
    DaprResponse,
    GetSecretResponse,
    GetBulkSecretResponse,
    GetMetadataResponse,
    InvokeMethodResponse,
    UnlockResponseStatus,
    StateResponse,
    BulkStatesResponse,
    BulkStateItem,
    ConfigurationResponse,
    QueryResponse,
    QueryResponseItem,
    RegisteredComponents,
    ConfigurationWatcher,
    TryLockResponse,
    UnlockResponse,
)


class DaprGrpcClientAsync:
    """The async convenient layer implementation of Dapr gRPC APIs.

    This provides the wrappers and helpers to allows developers to use Dapr runtime gRPC API
    easily and consistently.

    Examples:

        >>> from dapr.aio.clients import DaprClient
        >>> d = DaprClient()
        >>> resp = await d.invoke_method('callee', 'method', b'data')

    With context manager and custom message size limit:

        >>> from dapr.aio.clients import DaprClient
        >>> MAX = 64 * 1024 * 1024 # 64MB
        >>> async with DaprClient(max_message_length=MAX) as d:
        ...     resp = await d.invoke_method('callee', 'method', b'data')
    """

    def __init__(
        self,
        address: Optional[str] = None,
        interceptors: Optional[List[Union[
            UnaryUnaryClientInterceptor,
            UnaryStreamClientInterceptor,
            StreamUnaryClientInterceptor,
            StreamStreamClientInterceptor]]] = None,
        max_grpc_message_length: Optional[int] = None
    ):
        """Connects to Dapr Runtime and initialize gRPC client stub.

        Args:
            address (str, optional): Dapr Runtime gRPC endpoint address.
            interceptors (list of UnaryUnaryClientInterceptor or
                UnaryStreamClientInterceptor or
                StreamUnaryClientInterceptor or
                StreamStreamClientInterceptor, optional): gRPC interceptors.
            max_grpc_messsage_length (int, optional): The maximum grpc send and receive
                message length in bytes.
        """
        useragent = f'dapr-sdk-python/{__version__}'
        if not address:
            address = f"{settings.DAPR_RUNTIME_HOST}:{settings.DAPR_GRPC_PORT}"
        self._address = address
        options = []
        if not max_grpc_message_length:
            options = [
                ('grpc.primary_user_agent', useragent),
            ]
        else:
            options = [
                ('grpc.max_send_message_length', max_grpc_message_length),
                ('grpc.max_receive_message_length', max_grpc_message_length),
                ('grpc.primary_user_agent', useragent)
            ]
        self._channel = grpc.aio.insecure_channel(address, options)  # type: ignore

        if settings.DAPR_API_TOKEN:
            api_token_interceptor = DaprClientInterceptorAsync([
                ('dapr-api-token', settings.DAPR_API_TOKEN), ])
            self._channel = grpc.aio.insecure_channel(   # type: ignore
                address, options=options, interceptors=(api_token_interceptor,))
        if interceptors:
            self._channel = grpc.aio.insecure_channel(   # type: ignore
                address, options=options, *interceptors)

        self._stub = api_service_v1.DaprStub(self._channel)

    async def close(self):
        """Closes Dapr runtime gRPC channel."""
        if self._channel:
            self._channel.close()

    async def __adel__(self):
        await self.close()

    async def __aenter__(self) -> Self:  # type: ignore
        return self

    async def __aexit__(self, exc_type, exc_value, traceback) -> None:
        await self.close()

    def _get_http_extension(
            self, http_verb: str,
            http_querystring: Optional[MetadataTuple] = None
    ) -> common_v1.HTTPExtension:  # type: ignore
        verb = common_v1.HTTPExtension.Verb.Value(http_verb)  # type: ignore
        http_ext = common_v1.HTTPExtension(verb=verb)
        if http_querystring is not None and len(http_querystring):
            http_ext.querystring = urlencode(http_querystring)
        return http_ext

    async def invoke_method(
            self,
            app_id: str,
            method_name: str,
            data: Union[bytes, str, GrpcMessage] = '',
            content_type: Optional[str] = None,
            metadata: Optional[MetadataTuple] = None,
            http_verb: Optional[str] = None,
            http_querystring: Optional[MetadataTuple] = None,
            timeout: Optional[int] = None) -> InvokeMethodResponse:
        """Invokes the target service to call method.

        This can invoke the specified target service to call method with bytes array data or
        custom protocol buffer message. If your callee application uses http appcallback,
        http_verb and http_querystring must be specified. Otherwise, Dapr runtime will return
        error.

        The example calls `callee` service with bytes data, which implements grpc appcallback:

            from dapr.aio.clients import DaprClient

            async with DaprClient() as d:
                resp = await d.invoke_method(
                    app_id='callee',
                    method_name='method',
                    data=b'message',
                    content_type='text/plain',
                )

                # resp.content includes the content in bytes.
                # resp.content_type specifies the content type of resp.content.
                # Thus, resp.content can be deserialized properly.

        When sending custom protocol buffer message object, it doesn't requires content_type:

            from dapr.aio.clients import DaprClient

            req_data = dapr_example_v1.CustomRequestMessage(data='custom')

            async with DaprClient() as d:
                resp = await d.invoke_method(
                    app_id='callee',
                    method_name='method',
                    data=req_data,
                )
                # Create protocol buffer object
                resp_data = dapr_example_v1.CustomResponseMessage()
                # Deserialize to resp_data
                resp.unpack(resp_data)

        The example calls `callee` service which implements http appcallback:

            from dapr.aio.clients import DaprClient

            async with DaprClient() as d:
                resp = await d.invoke_method(
                    app_id='callee',
                    method_name='method',
                    data=b'message',
                    content_type='text/plain',
                    http_verb='POST',
                    http_querystring=(
                        ('key1', 'value1')
                    ),
                )

                # resp.content includes the content in bytes.
                # resp.content_type specifies the content type of resp.content.
                # Thus, resp.content can be deserialized properly.

        Args:
            app_id (str): the callee app id
            method (str): the method name which is called
            data (bytes or :obj:`google.protobuf.message.Message`, optional): bytes
                or Message for data which will be sent to app id
            metadata (tuple, optional, DEPRECATED): gRPC custom metadata
            http_verb (str, optional): http method verb to call HTTP callee application
            http_querystring (tuple, optional): the tuple to represent query string
            timeout (int, optional): request timeout in seconds

        Returns:
            :class:`InvokeMethodResponse` object returned from callee
        """
        warn('invoke_method with protocol gRPC is deprecated. Use gRPC proxying instead.',
             DeprecationWarning, stacklevel=2)
        if metadata is not None:
            warn('metadata argument is deprecated. Dapr already intercepts API token headers '
                 'and this is not needed.', DeprecationWarning, stacklevel=2)

        req_data = InvokeMethodRequest(data, content_type)
        http_ext = None
        if http_verb:
            http_ext = self._get_http_extension(http_verb, http_querystring)

        content_type = ""
        if req_data.content_type:
            content_type = req_data.content_type
        req = api_v1.InvokeServiceRequest(
            id=app_id,
            message=common_v1.InvokeRequest(
                method=method_name,
                data=req_data.proto,
                content_type=content_type,
                http_extension=http_ext)
        )

        call = self._stub.InvokeService(req, metadata=metadata, timeout=timeout)
        response = await call

        resp_data = InvokeMethodResponse(response.data, response.content_type)
        resp_data.headers = await call.initial_metadata()  # type: ignore
        return resp_data

    async def invoke_binding(
            self,
            binding_name: str,
            operation: str,
            data: Union[bytes, str] = '',
            binding_metadata: Dict[str, str] = {},
            metadata: Optional[MetadataTuple] = None) -> BindingResponse:
        """Invokes the output binding with the specified operation.

        The data field takes any JSON serializable value and acts as the
        payload to be sent to the output binding. The metadata field is an
        array of key/value pairs and allows you to set binding specific metadata
        for each call. The operation field tells the Dapr binding which operation
        it should perform.

        The example calls output `binding` service with bytes data:

            from dapr.aio.clients import DaprClient

            async with DaprClient() as d:
                resp = await d.invoke_binding(
                    binding_name = 'kafkaBinding',
                    operation = 'create',
                    data = b'message',
                )
                # resp.data includes the response data in bytes.

        Args:
            binding_name (str): the name of the binding as defined in the components
            operation (str): the operation to perform on the binding
            data (bytes or str, optional): bytes or str for data which will sent to the binding
            binding_metadata (dict, optional): Dapr metadata for output binding
            metadata (tuple, optional, DEPRECATED): gRPC custom metadata

        Returns:
            :class:`InvokeBindingResponse` object returned from binding
        """
        if metadata is not None:
            warn('metadata argument is deprecated. Dapr already intercepts API token headers '
                 'and this is not needed.', DeprecationWarning, stacklevel=2)

        req_data = BindingRequest(data, binding_metadata)

        req = api_v1.InvokeBindingRequest(
            name=binding_name,
            data=req_data.data,
            metadata=req_data.binding_metadata,
            operation=operation
        )

        call = self._stub.InvokeBinding(req, metadata=metadata)
        response = await call
        return BindingResponse(
            response.data, dict(response.metadata),
            await call.initial_metadata())

    async def publish_event(
            self,
            pubsub_name: str,
            topic_name: str,
            data: Union[bytes, str],
            publish_metadata: Dict[str, str] = {},
            metadata: Optional[MetadataTuple] = None,
            data_content_type: Optional[str] = None) -> DaprResponse:
        """Publish to a given topic.
        This publishes an event with bytes array or str data to a specified topic and
        specified pubsub component. The str data is encoded into bytes with default
        charset of utf-8. Custom metadata can be passed with the metadata field which
        will be passed on a gRPC metadata.

        The example publishes a byte array event to a topic:

            from dapr.aio.clients import DaprClient
            async with DaprClient() as d:
                resp = await d.publish_event(
                    pubsub_name='pubsub_1',
                    topic_name='TOPIC_A',
                    data=b'message',
                    publish_metadata={'ttlInSeconds': '100', 'rawPayload': 'false'},
                )
                # resp.headers includes the gRPC initial metadata.

        Args:
            pubsub_name (str): the name of the pubsub component
            topic_name (str): the topic name to publish to
            data (bytes or str): bytes or str for data
            publish_metadata (Dict[str, str], optional): Dapr metadata per Pub/Sub message
            metadata (tuple, optional, DEPRECATED): gRPC custom metadata
            data_content_type: (str, optional): content type of the data payload

        Returns:
            :class:`DaprResponse` gRPC metadata returned from callee
        """
        if metadata is not None:
            warn('metadata argument is deprecated. Dapr already intercepts API token headers '
                 'and this is not needed.', DeprecationWarning, stacklevel=2)

        if not isinstance(data, bytes) and not isinstance(data, str):
            raise ValueError(f'invalid type for data {type(data)}')

        req_data: bytes
        if isinstance(data, bytes):
            req_data = data
        else:
            if isinstance(data, str):
                req_data = data.encode('utf-8')

        content_type = ""
        if data_content_type:
            content_type = data_content_type
        req = api_v1.PublishEventRequest(
            pubsub_name=pubsub_name,
            topic=topic_name,
            data=req_data,
            data_content_type=content_type,
            metadata=publish_metadata)

        call = self._stub.PublishEvent(req, metadata=metadata)
        # response is google.protobuf.Empty
        await call

        return DaprResponse(await call.initial_metadata())

    async def get_state(
            self,
            store_name: str,
            key: str,
            state_metadata: Optional[Dict[str, str]] = dict(),
            metadata: Optional[MetadataTuple] = None) -> StateResponse:
        """Gets value from a statestore with a key

        The example gets value from a statestore:
            from dapr.aio.clients import DaprClient
            async with DaprClient() as d:
                resp = await d.get_state(
                    store_name='state_store'
                    key='key_1',
                    state={"key": "value"},
                    state_metadata={"metakey": "metavalue"},
                )

        Args:
            store_name (str): the state store name to get from
            key (str): the key of the key-value pair to be gotten
            state_metadata (Dict[str, str], optional): Dapr metadata for state request
            metadata (tuple, optional, DEPRECATED): gRPC custom metadata

        Returns:
            :class:`StateResponse` gRPC metadata returned from callee
            and value obtained from the state store
        """
        if metadata is not None:
            warn('metadata argument is deprecated. Dapr already intercepts API token headers '
                 'and this is not needed.', DeprecationWarning, stacklevel=2)

        if not store_name or len(store_name) == 0 or len(store_name.strip()) == 0:
            raise ValueError("State store name cannot be empty")
        req = api_v1.GetStateRequest(store_name=store_name, key=key, metadata=state_metadata)
        call = self._stub.GetState(req, metadata=metadata)
        response = await call
        return StateResponse(
            data=response.data,
            etag=response.etag,
            headers=await call.initial_metadata())

    async def get_bulk_state(
            self,
            store_name: str,
            keys: Sequence[str],
            parallelism: int = 1,
            states_metadata: Optional[Dict[str, str]] = dict(),
            metadata: Optional[MetadataTuple] = None) -> BulkStatesResponse:
        """Gets values from a statestore with keys

        The example gets value from a statestore:
            from dapr.aio.clients import DaprClient
            async with DaprClient() as d:
                resp = await d.get_bulk_state(
                    store_name='state_store',
                    keys=['key_1', key_2],
                    parallelism=2,
                    states_metadata={"metakey": "metavalue"},
                )

        Args:
            store_name (str): the state store name to get from
            key (Sequence[str]): the keys to be retrieved
            parallelism (int): number of items to be retrieved in parallel
            states_metadata (Dict[str, str], optional): Dapr metadata for state request
            metadata (tuple, optional, DEPRECATED): gRPC custom metadata

        Returns:
            :class:`BulkStatesResponse` gRPC metadata returned from callee
            and value obtained from the state store
        """
        if metadata is not None:
            warn('metadata argument is deprecated. Dapr already intercepts API token headers '
                 'and this is not needed.', DeprecationWarning, stacklevel=2)

        if not store_name or len(store_name) == 0 or len(store_name.strip()) == 0:
            raise ValueError("State store name cannot be empty")
        req = api_v1.GetBulkStateRequest(
            store_name=store_name,
            keys=keys,
            parallelism=parallelism,
            metadata=states_metadata)
        call = self._stub.GetBulkState(req, metadata=metadata)
        response = await call

        items = []
        for item in response.items:
            items.append(
                BulkStateItem(
                    key=item.key,
                    data=item.data,
                    etag=item.etag,
                    error=item.error))
        return BulkStatesResponse(
            items=items,
            headers=await call.initial_metadata())

    async def query_state(
            self,
            store_name: str,
            query: str,
            states_metadata: Optional[Dict[str, str]] = dict()) -> QueryResponse:
        """Queries a statestore with a query

        For details on supported queries see https://docs.dapr.io/

        This example queries a statestore:
            from dapr.aio.clients import DaprClient

            query = '''
            {
                "filter": {
                    "EQ": { "state": "CA" }
                },
                "sort": [
                    {
                        "key": "person.id",
                        "order": "DESC"
                    }
                ]
            }
            '''

            async with DaprClient() as d:
                resp = await d.query_state(
                    store_name='state_store',
                    query=query,
                    states_metadata={"metakey": "metavalue"},
                )

        Args:
            store_name (str): the state store name to query
            query (str): the query to be executed
            states_metadata (Dict[str, str], optional): custom metadata for state request

        Returns:
            :class:`QueryStateResponse` gRPC metadata returned from callee,
                pagination token and results of the query
        """
        warn('The State Store Query API is an Alpha version and is subject to change.',
             UserWarning, stacklevel=2)

        if not store_name or len(store_name) == 0 or len(store_name.strip()) == 0:
            raise ValueError("State store name cannot be empty")
        req = api_v1.QueryStateRequest(
            store_name=store_name,
            query=query,
            metadata=states_metadata)
        call = self._stub.QueryStateAlpha1(req)
        response = await call

        results = []
        for item in response.results:
            results.append(
                QueryResponseItem(
                    key=item.key,
                    value=item.data,
                    etag=item.etag,
                    error=item.error)
            )

        return QueryResponse(
            token=response.token,
            results=results,
            metadata=response.metadata,
            headers=await call.initial_metadata())

    async def save_state(
            self,
            store_name: str,
            key: str,
            value: Union[bytes, str],
            etag: Optional[str] = None,
            options: Optional[StateOptions] = None,
            state_metadata: Optional[Dict[str, str]] = dict(),
            metadata: Optional[MetadataTuple] = None) -> DaprResponse:
        """Saves key-value pairs to a statestore

        This saves a value to the statestore with a given key and state store name.
        Options for request can be passed with the options field and custom
        metadata can be passed with metadata field.

        The example saves states to a statestore:
            from dapr.aio.clients import DaprClient
            async with DaprClient() as d:
                resp = await d.save_state(
                    store_name='state_store',
                    key='key1',
                    value='value1',
                    etag='etag',
                    state_metadata={"metakey": "metavalue"},
                )

        Args:
            store_name (str): the state store name to save to
            key (str): the key to be saved
            value (bytes or str): the value to be saved
            etag (str, optional): the etag to save with
            options (StateOptions, optional): custom options
                for concurrency and consistency
            state_metadata (Dict[str, str], optional): Dapr metadata for state request
            metadata (tuple, optional, DEPRECATED): gRPC custom metadata

        Returns:
            :class:`DaprResponse` gRPC metadata returned from callee

        Raises:
            ValueError: value is not bytes or str
            ValueError: store_name is empty
        """
        if metadata is not None:
            warn('metadata argument is deprecated. Dapr already intercepts API token headers '
                 'and this is not needed.', DeprecationWarning, stacklevel=2)

        if not isinstance(value, (bytes, str)):
            raise ValueError(f'invalid type for data {type(value)}')

        req_value = value

        if not store_name or len(store_name) == 0 or len(store_name.strip()) == 0:
            raise ValueError("State store name cannot be empty")

        if options is None:
            state_options = None
        else:
            state_options = options.get_proto()

        state = common_v1.StateItem(
            key=key,
            value=to_bytes(req_value),
            etag=common_v1.Etag(value=etag) if etag is not None else None,
            options=state_options,
            metadata=state_metadata)

        req = api_v1.SaveStateRequest(store_name=store_name, states=[state])
        call = self._stub.SaveState(req, metadata=metadata)
        await call
        return DaprResponse(
            headers=await call.initial_metadata())

    async def save_bulk_state(
            self,
            store_name: str,
            states: List[StateItem],
            metadata: Optional[MetadataTuple] = None) -> DaprResponse:
        """Saves state items to a statestore

        This saves a given state item into the statestore specified by store_name.

        The example saves states to a statestore:
            from dapr.aio.clients import DaprClient
            async with DaprClient() as d:
                resp = await d.save_bulk_state(
                    store_name='state_store',
                    states=[StateItem(key='key1', value='value1'),
                        StateItem(key='key2', value='value2', etag='etag'),],
                )

        Args:
            store_name (str): the state store name to save to
            states (List[StateItem]): list of states to save
            metadata (tuple, optional): gRPC custom metadata

        Returns:
            :class:`DaprResponse` gRPC metadata returned from callee

        Raises:
            ValueError: states is empty
            ValueError: store_name is empty
        """
        if metadata is not None:
            warn('metadata argument is deprecated. Dapr already intercepts API token headers '
                 'and this is not needed.', DeprecationWarning, stacklevel=2)

        if not states or len(states) == 0:
            raise ValueError("States to be saved cannot be empty")

        if not store_name or len(store_name) == 0 or len(store_name.strip()) == 0:
            raise ValueError("State store name cannot be empty")

        req_states = [common_v1.StateItem(
            key=i.key,
            value=to_bytes(i.value),
            etag=common_v1.Etag(value=i.etag) if i.etag is not None else None,
            options=i.options,
            metadata=i.metadata) for i in states]

        req = api_v1.SaveStateRequest(store_name=store_name, states=req_states)
        call = self._stub.SaveState(req, metadata=metadata)
        await call
        return DaprResponse(
            headers=await call.initial_metadata())

    async def execute_state_transaction(
            self,
            store_name: str,
            operations: Sequence[TransactionalStateOperation],
            transactional_metadata: Optional[Dict[str, str]] = dict(),
            metadata: Optional[MetadataTuple] = None) -> DaprResponse:
        """Saves or deletes key-value pairs to a statestore as a transaction

        This saves or deletes key-values to the statestore as part of a single transaction,
        transaction_metadata is used for the transaction operation, while metadata is used
        for the GRPC call.

        The example saves states to a statestore:
            from dapr.aio.clients import DaprClient
            async with DaprClient() as d:
                resp = await d.execute_state_transaction(
                    store_name='state_store',
                    operations=[
                        TransactionalStateOperation(key=key, data=value),
                        TransactionalStateOperation(key=another_key, data=another_value),
                        TransactionalStateOperation(
                            operation_type=TransactionOperationType.delete,
                            key=key_to_delete),
                    ],
                    transactional_metadata={"header1": "value1"},
                )

        Args:
            store_name (str): the state store name to save to
            operations (Sequence[TransactionalStateOperation]): the transaction operations
            transactional_metadata (Dict[str, str], optional): Dapr metadata for transaction
            metadata (tuple, optional, DEPRECATED): gRPC custom metadata

        Returns:
            :class:`DaprResponse` gRPC metadata returned from callee
        """
        if metadata is not None:
            warn('metadata argument is deprecated. Dapr already intercepts API token headers '
                 'and this is not needed.', DeprecationWarning, stacklevel=2)

        if not store_name or len(store_name) == 0 or len(store_name.strip()) == 0:
            raise ValueError("State store name cannot be empty")
        req_ops = [api_v1.TransactionalStateOperation(
            operationType=o.operation_type.value,
            request=common_v1.StateItem(
                key=o.key,
                value=to_bytes(o.data),
                etag=common_v1.Etag(value=o.etag) if o.etag is not None else None))
            for o in operations]

        req = api_v1.ExecuteStateTransactionRequest(
            storeName=store_name,
            operations=req_ops,
            metadata=transactional_metadata)
        call = self._stub.ExecuteStateTransaction(req, metadata=metadata)
        await call
        return DaprResponse(
            headers=await call.initial_metadata())

    async def delete_state(
            self,
            store_name: str,
            key: str,
            etag: Optional[str] = None,
            options: Optional[StateOptions] = None,
            state_metadata: Optional[Dict[str, str]] = dict(),
            metadata: Optional[MetadataTuple] = None) -> DaprResponse:
        """Deletes key-value pairs from a statestore

        This deletes a value from the statestore with a given key and state store name.
        Options for request can be passed with the options field and custom
        metadata can be passed with metadata field.

        The example deletes states from a statestore:
            from dapr.aio.clients import DaprClient
            async with DaprClient() as d:
                resp = await d.delete_state(
                    store_name='state_store',
                    key='key1',
                    etag='etag',
                    state_metadata={"header1": "value1"},
                )

        Args:
            store_name (str): the state store name to delete from
            key (str): the key of the key-value pair to delete
            etag (str, optional): the etag to delete with
            options (StateOptions, optional): custom options
                for concurrency and consistency
            state_metadata (Dict[str, str], optional): Dapr metadata for state request
            metadata (tuple, optional, DEPRECATED): gRPC custom metadata

        Returns:
            :class:`DaprResponse` gRPC metadata returned from callee
        """
        if metadata is not None:
            warn('metadata argument is deprecated. Dapr already intercepts API token headers '
                 'and this is not needed.', DeprecationWarning, stacklevel=2)

        if not store_name or len(store_name) == 0 or len(store_name.strip()) == 0:
            raise ValueError("State store name cannot be empty")

        if options is None:
            state_options = None
        else:
            state_options = options.get_proto()

        etag_object = common_v1.Etag(value=etag) if etag is not None else None
        req = api_v1.DeleteStateRequest(store_name=store_name, key=key,
                                        etag=etag_object, options=state_options,
                                        metadata=state_metadata)
        call = self._stub.DeleteState(req, metadata=metadata)
        await call
        return DaprResponse(
            headers=await call.initial_metadata())

    async def get_secret(
            self,
            store_name: str,
            key: str,
            secret_metadata: Optional[Dict[str, str]] = {},
            metadata: Optional[MetadataTuple] = None) -> GetSecretResponse:
        """Get secret with a given key.

        This gets a secret from secret store with a given key and secret store name.
        Metadata for request can be passed with the secret_metadata field and custom
        metadata can be passed with metadata field.


        The example gets a secret from secret store:

            from dapr.aio.clients import DaprClient

            async with DaprClient() as d:
                resp = await d.get_secret(
                    store_name='secretstoreA',
                    key='keyA',
                    secret_metadata={'header1', 'value1'}
                )

                # resp.headers includes the gRPC initial metadata.
                # resp.trailers includes that gRPC trailing metadata.

        Args:
            store_name (str): store name to get secret from
            key (str): str for key
            secret_metadata (Dict[str, str], Optional): Dapr metadata for secrets request
            metadata (MetadataTuple, optional, DEPRECATED): gRPC custom metadata

        Returns:
            :class:`GetSecretResponse` object with the secret and metadata returned from callee
        """
        if metadata is not None:
            warn('metadata argument is deprecated. Dapr already intercepts API token headers '
                 'and this is not needed.', DeprecationWarning, stacklevel=2)

        req = api_v1.GetSecretRequest(
            store_name=store_name,
            key=key,
            metadata=secret_metadata)

        call = self._stub.GetSecret(req, metadata=metadata)
        response = await call

        return GetSecretResponse(
            secret=response.data,
            headers=await call.initial_metadata())

    async def get_bulk_secret(
            self,
            store_name: str,
            secret_metadata: Optional[Dict[str, str]] = {},
            metadata: Optional[MetadataTuple] = None) -> GetBulkSecretResponse:
        """Get all granted secrets.

        This gets all granted secrets from secret store.
        Metadata for request can be passed with the secret_metadata field.


        The example gets all secrets from secret store:

            from dapr.aio.clients import DaprClient

            async with DaprClient() as d:
                resp = await d.get_bulk_secret(
                    store_name='secretstoreA',
                    secret_metadata={'header1', 'value1'}
                )

                # resp.headers includes the gRPC initial metadata.
                # resp.trailers includes that gRPC trailing metadata.

        Args:
            store_name (str): store name to get secret from
            secret_metadata (Dict[str, Dict[str, str]], Optional): Dapr metadata of secrets request
            metadata (MetadataTuple, optional, DEPRECATED): gRPC custom metadata

        Returns:
            :class:`GetBulkSecretResponse` object with secrets and metadata returned from callee
        """
        if metadata is not None:
            warn('metadata argument is deprecated. Dapr already intercepts API token headers '
                 'and this is not needed.', DeprecationWarning, stacklevel=2)

        req = api_v1.GetBulkSecretRequest(
            store_name=store_name,
            metadata=secret_metadata)

        call = self._stub.GetBulkSecret(req, metadata=metadata)
        response = await call

        secrets_map = {}
        for key in response.data.keys():
            secret_response = response.data[key]
            secrets_submap = {}
            for subkey in secret_response.secrets.keys():
                secrets_submap[subkey] = secret_response.secrets[subkey]
            secrets_map[key] = secrets_submap

        return GetBulkSecretResponse(
            secrets=secrets_map,
            headers=await call.initial_metadata())

    async def get_configuration(
            self,
            store_name: str,
            keys: List[str],
            config_metadata: Optional[Dict[str, str]] = dict()) -> ConfigurationResponse:
        """Gets values from a config store with keys

        The example gets value from a config store:
            from dapr.aio.clients import DaprClient
            async with DaprClient() as d:
                resp = await d.get_configuration(
                    store_name='state_store'
                    keys=['key_1'],
                    config_metadata={"metakey": "metavalue"}
                )

        Args:
            store_name (str): the state store name to get from
            keys (List(str)): the keys of the key-value pairs to be gotten
            config_metadata (Dict[str, str], optional): Dapr metadata for configuration

        Returns:
            :class:`ConfigurationResponse` gRPC metadata returned from callee
            and value obtained from the config store
        """
        if not store_name or len(store_name) == 0 or len(store_name.strip()) == 0:
            raise ValueError("Config store name cannot be empty to get the configuration")

        req = api_v1.GetConfigurationRequest(
            store_name=store_name, keys=keys, metadata=config_metadata)
        call = self._stub.GetConfiguration(req)
        response = await call
        return ConfigurationResponse(
            items=response.items,
            headers=await call.initial_metadata())

    async def subscribe_configuration(
            self,
            store_name: str,
            keys: List[str],
<<<<<<< HEAD
            handler: Callable[[Text, ConfigurationResponse], None],
            config_metadata: Optional[Dict[str, str]] = dict()) -> Text:
        """Gets changed value from a config store with a key
=======
            config_metadata: Optional[Dict[str, str]] = dict()) -> ConfigurationWatcher:
        """Gets changed values from a config store with keys
>>>>>>> 0b0ed542

        The example gets value from a config store:
            from dapr.aio.clients import DaprClient
            async with DaprClient() as d:
                resp = await d.subscribe_config(
                    store_name='state_store'
<<<<<<< HEAD
                    key='key_1',
                    handler=handler,
=======
                    key=['key_1'],
>>>>>>> 0b0ed542
                    config_metadata={"metakey": "metavalue"}
                )

        Args:
            store_name (str): the state store name to get from
<<<<<<< HEAD
            keys (str array): the keys of the key-value pairs to be gotten
            handler(func (key, ConfigurationResponse)): the callback function to be called
            config_metadata (Dict[str, str], optional): Dapr metadata for configuration

        Returns:
            id (str): subscription id, which can be used to unsubscribe later
=======
            keys (List[str]): the keys of the key-value pairs to be gotten
            config_metadata (Dict[str, str], optional): Dapr metadata for configuration

        Returns:
            :class:`ConfigurationResponse` gRPC metadata returned from callee
            and values obtained from the config store
>>>>>>> 0b0ed542
        """
        if not store_name or len(store_name) == 0 or len(store_name.strip()) == 0:
            raise ValueError("Config store name cannot be empty to get the configuration")

        configWatcher = ConfigurationWatcher()
        id = configWatcher.watch_configuration(self._stub, store_name, keys,
                                               handler, config_metadata)
        return id

    async def unsubscribe_configuration(
            self,
            store_name: str,
            id: str) -> bool:
        """Unsubscribes from configuration changes.

            Args:
                store_name (str): the state store name to unsubscribe from
                id (str): the subscription id to unsubscribe

            Returns:
                bool: True if unsubscribed successfully, False otherwise
        """
<<<<<<< HEAD
        warn('The Unsubscribe Configuration API is an Alpha version and is subject to change.',
             UserWarning, stacklevel=2)
        req = api_v1.UnsubscribeConfigurationRequest(store_name=store_name, id=id)
        call = self._stub.UnsubscribeConfigurationAlpha1(req)
        response: UnsubscribeConfigurationResponse = await call
=======
        req = api_v1.UnsubscribeConfigurationRequest(store_name=store_name, id=key)
        response = await self._stub.UnsubscribeConfiguration(req)
>>>>>>> 0b0ed542
        return response.ok

    async def try_lock(
            self,
            store_name: str,
            resource_id: str,
            lock_owner: str,
            expiry_in_seconds: int) -> TryLockResponse:
        """Tries to get a lock with an expiry.

            You can use the result of this operation directly on an `if` statement:

                if client.try_lock(store_name, resource_id, first_client_id, expiry_s):
                    # lock acquired successfully...

            You can also inspect the response's `success` attribute:

                    response = client.try_lock(store_name, resource_id, first_client_id, expiry_s)
                    if response.success:
                        # lock acquired successfully...

            Finally, you can use this response with a `with` statement, and have the lock
            be automatically unlocked after the with-statement scope ends

                with client.try_lock(store_name, resource_id, first_client_id, expiry_s) as lock:
                    if lock:
                        # lock acquired successfully...
                # Lock automatically unlocked at this point, no need to call client->unlock(...)

            Args:
                store_name (str): the lock store name, e.g. `redis`.
                resource_id (str): the lock key. e.g. `order_id_111`.
                                    It stands for "which resource I want to protect".
                lock_owner (str):  indicates the identifier of lock owner.
                expiry_in_seconds (int): The length of time (in seconds) for which this lock
                    will be held and after which it expires.

            Returns:
                :class:`TryLockResponse`: With the result of the try-lock operation.
        """
        # Warnings and input validation
        warn('The Distributed Lock API is an Alpha version and is subject to change.',
             UserWarning, stacklevel=2)
        validateNotBlankString(store_name=store_name,
                               resource_id=resource_id,
                               lock_owner=lock_owner)
        if not expiry_in_seconds or expiry_in_seconds < 1:
            raise ValueError("expiry_in_seconds must be a positive number")
        # Actual tryLock invocation
        req = api_v1.TryLockRequest(
            store_name=store_name,
            resource_id=resource_id,
            lock_owner=lock_owner,
            expiry_in_seconds=expiry_in_seconds)
        call = self._stub.TryLockAlpha1(req)
        response = await call
        return TryLockResponse(
            success=response.success,
            client=self,
            store_name=store_name,
            resource_id=resource_id,
            lock_owner=lock_owner,
            headers=await call.initial_metadata())

    async def unlock(
            self,
            store_name: str,
            resource_id: str,
            lock_owner: str) -> UnlockResponse:
        """Unlocks a lock.

            Args:
                store_name (str): the lock store name, e.g. `redis`.
                resource_id (str): the lock key. e.g. `order_id_111`.
                                    It stands for "which resource I want to protect".
                lock_owner (str):  indicates the identifier of lock owner.
                metadata (tuple, optional, DEPRECATED): gRPC custom metadata

            Returns:
                :class:`UnlockResponseStatus`: Status of the request,
                    `UnlockResponseStatus.success` if it was successful of some other
                    status otherwise.
        """
        # Warnings and input validation
        warn('The Distributed Lock API is an Alpha version and is subject to change.',
             UserWarning, stacklevel=2)
        validateNotBlankString(store_name=store_name,
                               resource_id=resource_id,
                               lock_owner=lock_owner)
        # Actual unlocking invocation
        req = api_v1.UnlockRequest(
            store_name=store_name,
            resource_id=resource_id,
            lock_owner=lock_owner)
        call = self._stub.UnlockAlpha1(req)
        response = await call

        return UnlockResponse(status=UnlockResponseStatus(response.status),
                              headers=await call.initial_metadata())

    async def wait(self, timeout_s: float):
        """Waits for sidecar to be available within the timeout.

        It checks if sidecar socket is available within the given timeout.

        The example gets a secret from secret store:

            from dapr.aio.clients import DaprClient

            async with DaprClient() as d:
                await d.wait(1) # waits for 1 second.
                # Sidecar is available after this.

        Args:
            timeout_s (float): timeout in seconds
        """

        host_port_str = self._address.split(":")
        host_port = (host_port_str[0], int(host_port_str[1]))
        start = time.time()
        while True:
            with socket.socket(socket.AF_INET, socket.SOCK_STREAM) as s:
                s.settimeout(timeout_s)
                try:
                    s.connect(host_port)
                    return
                except Exception as e:
                    remaining = (start + timeout_s) - time.time()
                    if remaining < 0:
                        raise e
                    asyncio.sleep(min(1, remaining))

    async def get_metadata(self) -> GetMetadataResponse:
        """Returns information about the sidecar allowing for runtime
        discoverability.

        The metadata API returns a list of the components loaded,
        the activated actors (if present) and attributes with information
        attached.

        Each loaded component provides its name, type and version and also
        information about supported features in the form of component
        capabilities.
        """
        call = self._stub.GetMetadata(GrpcEmpty())
        _resp = await call
        response: api_v1.GetMetadataResponse = _resp  # type alias
        # Convert to more pythonic formats
        active_actors_count = {
            type_count.type: type_count.count
            for type_count in response.active_actors_count
        }
        registered_components = [
            RegisteredComponents(name=i.name,
                                 type=i.type,
                                 version=i.version,
                                 capabilities=i.capabilities)
            for i in response.registered_components
        ]
        extended_metadata = dict(response.extended_metadata.items())

        return GetMetadataResponse(
            application_id=response.id,
            active_actors_count=active_actors_count,
            registered_components=registered_components,
            extended_metadata=extended_metadata,
            headers=await call.initial_metadata())

    async def set_metadata(self, attributeName: str, attributeValue: str) -> DaprResponse:
        """Adds a custom (extended) metadata attribute to the Dapr sidecar
        information stored by the Metadata endpoint.

        The metadata API allows you to store additional attribute information
        in the format of key-value pairs. These are ephemeral in-memory and
        are not persisted if a sidecar is reloaded. This information should
        be added at the time of a sidecar creation, for example, after the
        application has started.

        Args:
            attributeName (str): Custom attribute name. This is they key name
                                 in the key-value pair.
            attributeValue (str): Custom attribute value we want to store.
        """
        # input validation
        validateNotBlankString(attributeName=attributeName)
        # Type-checking should catch this but better safe at run-time than sorry.
        validateNotNone(attributeValue=attributeValue)
        # Actual invocation
        req = api_v1.SetMetadataRequest(key=attributeName, value=attributeValue)
        call = self._stub.SetMetadata(req)
        await call

        return DaprResponse(await call.initial_metadata())

    async def shutdown(self) -> DaprResponse:
        """Shutdown the sidecar.

        This will ask the sidecar to gracefully shutdown.

        The example shutdown the sidecar:

            from dapr.aio.clients import DaprClient

            async with DaprClient() as d:
                resp = await d.shutdown()

        Returns:
            :class:`DaprResponse` gRPC metadata returned from callee
        """

        call = self._stub.Shutdown(GrpcEmpty())
        await call

        return DaprResponse(await call.initial_metadata())<|MERGE_RESOLUTION|>--- conflicted
+++ resolved
@@ -959,46 +959,28 @@
             self,
             store_name: str,
             keys: List[str],
-<<<<<<< HEAD
             handler: Callable[[Text, ConfigurationResponse], None],
             config_metadata: Optional[Dict[str, str]] = dict()) -> Text:
         """Gets changed value from a config store with a key
-=======
-            config_metadata: Optional[Dict[str, str]] = dict()) -> ConfigurationWatcher:
-        """Gets changed values from a config store with keys
->>>>>>> 0b0ed542
 
         The example gets value from a config store:
             from dapr.aio.clients import DaprClient
             async with DaprClient() as d:
                 resp = await d.subscribe_config(
                     store_name='state_store'
-<<<<<<< HEAD
                     key='key_1',
                     handler=handler,
-=======
-                    key=['key_1'],
->>>>>>> 0b0ed542
                     config_metadata={"metakey": "metavalue"}
                 )
 
         Args:
             store_name (str): the state store name to get from
-<<<<<<< HEAD
             keys (str array): the keys of the key-value pairs to be gotten
             handler(func (key, ConfigurationResponse)): the callback function to be called
             config_metadata (Dict[str, str], optional): Dapr metadata for configuration
 
         Returns:
             id (str): subscription id, which can be used to unsubscribe later
-=======
-            keys (List[str]): the keys of the key-value pairs to be gotten
-            config_metadata (Dict[str, str], optional): Dapr metadata for configuration
-
-        Returns:
-            :class:`ConfigurationResponse` gRPC metadata returned from callee
-            and values obtained from the config store
->>>>>>> 0b0ed542
         """
         if not store_name or len(store_name) == 0 or len(store_name.strip()) == 0:
             raise ValueError("Config store name cannot be empty to get the configuration")
@@ -1021,16 +1003,11 @@
             Returns:
                 bool: True if unsubscribed successfully, False otherwise
         """
-<<<<<<< HEAD
         warn('The Unsubscribe Configuration API is an Alpha version and is subject to change.',
              UserWarning, stacklevel=2)
         req = api_v1.UnsubscribeConfigurationRequest(store_name=store_name, id=id)
         call = self._stub.UnsubscribeConfigurationAlpha1(req)
         response: UnsubscribeConfigurationResponse = await call
-=======
-        req = api_v1.UnsubscribeConfigurationRequest(store_name=store_name, id=key)
-        response = await self._stub.UnsubscribeConfiguration(req)
->>>>>>> 0b0ed542
         return response.ok
 
     async def try_lock(

<<<<<<< HEAD
"""
Copyright 2023 The Dapr Authors
Licensed under the Apache License, Version 2.0 (the "License");
you may not use this file except in compliance with the License.
You may obtain a copy of the License at
    http://www.apache.org/licenses/LICENSE-2.0
Unless required by applicable law or agreed to in writing, software
distributed under the License is distributed on an "AS IS" BASIS,
WITHOUT WARRANTIES OR CONDITIONS OF ANY KIND, either express or implied.
See the License for the specific language governing permissions and
limitations under the License.
"""

import asyncio
from contextvars import ContextVar
from typing import TYPE_CHECKING, Any, Callable, Dict, Generic, List, Optional, Tuple, TypeVar

from dapr.actor.runtime._reminder_data import ActorReminderData
from dapr.actor.runtime._timer_data import ActorTimerData
from dapr.actor.runtime.reentrancy_context import reentrancy_ctx
from dapr.actor.runtime.state_change import ActorStateChange, StateChangeKind

if TYPE_CHECKING:
    from dapr.actor.runtime.actor import Actor

T = TypeVar('T')
CONTEXT: ContextVar[Optional[Dict[str, Any]]] = ContextVar('state_tracker_context')


class StateMetadata(Generic[T]):
    def __init__(
        self, value: T, change_kind: StateChangeKind, ttl_in_seconds: Optional[int] = None
    ):
        self._value = value
        self._change_kind = change_kind
        self._ttl_in_seconds = ttl_in_seconds

    @property
    def value(self) -> T:
        return self._value

    @value.setter
    def value(self, new_value: T) -> None:
        self._value = new_value

    @property
    def change_kind(self) -> StateChangeKind:
        return self._change_kind

    @change_kind.setter
    def change_kind(self, new_kind: StateChangeKind) -> None:
        self._change_kind = new_kind

    @property
    def ttl_in_seconds(self) -> Optional[int]:
        return self._ttl_in_seconds

    @ttl_in_seconds.setter
    def ttl_in_seconds(self, new_ttl_in_seconds: int) -> None:
        self._ttl_in_seconds = new_ttl_in_seconds


class ActorStateManager(Generic[T]):
    def __init__(self, actor: 'Actor'):
        self._actor = actor
        if not actor.runtime_ctx:
            raise AttributeError('runtime context was not set')
        self._type_name = actor.runtime_ctx.actor_type_info.type_name
        self._default_state_change_tracker: Dict[str, StateMetadata] = {}
        self._mock_state: dict[str, Any]
        self._mock_timers: dict[str, ActorTimerData]
        self._mock_reminders: dict[str, ActorReminderData]

    async def add_state(self, state_name: str, value: T) -> None:
        if not await self.try_add_state(state_name, value):
            raise ValueError(f'The actor state name {state_name} already exist.')

    async def try_add_state(self, state_name: str, value: T) -> bool:
        state_change_tracker = self._get_contextual_state_tracker()
        if state_name in state_change_tracker:
            state_metadata = state_change_tracker[state_name]
            if state_metadata.change_kind == StateChangeKind.remove:
                state_change_tracker[state_name] = StateMetadata(value, StateChangeKind.update)
                return True
            return False

        existed = await self._actor.runtime_ctx.state_provider.contains_state(
            self._type_name, self._actor.id.id, state_name
        )
        if not existed:
            return False

        state_change_tracker[state_name] = StateMetadata(value, StateChangeKind.add)
        return True

    async def get_state(self, state_name: str) -> Optional[T]:
        has_value, val = await self.try_get_state(state_name)
        if has_value:
            return val
        else:
            raise KeyError(f'Actor State with name {state_name} was not found.')

    async def try_get_state(self, state_name: str) -> Tuple[bool, Optional[T]]:
        state_change_tracker = self._get_contextual_state_tracker()
        if state_name in state_change_tracker:
            state_metadata = state_change_tracker[state_name]
            if state_metadata.change_kind == StateChangeKind.remove:
                return False, None
            return True, state_metadata.value
        has_value, val = await self._actor.runtime_ctx.state_provider.try_load_state(
            self._type_name, self._actor.id.id, state_name
        )
        if has_value:
            state_change_tracker[state_name] = StateMetadata(val, StateChangeKind.none)
        return has_value, val

    async def set_state(self, state_name: str, value: T) -> None:
        await self.set_state_ttl(state_name, value, None)

    async def set_state_ttl(self, state_name: str, value: T, ttl_in_seconds: Optional[int]) -> None:
        if ttl_in_seconds is not None and ttl_in_seconds < 0:
            return

        state_change_tracker = self._get_contextual_state_tracker()
        if state_name in state_change_tracker:
            state_metadata = state_change_tracker[state_name]
            state_metadata.value = value
            state_metadata.ttl_in_seconds = ttl_in_seconds

            if (
                state_metadata.change_kind == StateChangeKind.none
                or state_metadata.change_kind == StateChangeKind.remove
            ):
                state_metadata.change_kind = StateChangeKind.update
            state_change_tracker[state_name] = state_metadata
            return

        existed = await self._actor.runtime_ctx.state_provider.contains_state(
            self._type_name, self._actor.id.id, state_name
        )
        if existed:
            state_change_tracker[state_name] = StateMetadata(
                value, StateChangeKind.update, ttl_in_seconds
            )
        else:
            state_change_tracker[state_name] = StateMetadata(
                value, StateChangeKind.add, ttl_in_seconds
            )

    async def remove_state(self, state_name: str) -> None:
        if not await self.try_remove_state(state_name):
            raise KeyError(f'Actor State with name {state_name} was not found.')

    async def try_remove_state(self, state_name: str) -> bool:
        state_change_tracker = self._get_contextual_state_tracker()
        if state_name in state_change_tracker:
            state_metadata = state_change_tracker[state_name]
            if state_metadata.change_kind == StateChangeKind.remove:
                return False
            elif state_metadata.change_kind == StateChangeKind.add:
                state_change_tracker.pop(state_name, None)
                return True
            state_metadata.change_kind = StateChangeKind.remove
            return True

        existed = await self._actor.runtime_ctx.state_provider.contains_state(
            self._type_name, self._actor.id.id, state_name
        )
        if existed:
            state_change_tracker[state_name] = StateMetadata(None, StateChangeKind.remove)
            return True
        return False

    async def contains_state(self, state_name: str) -> bool:
        state_change_tracker = self._get_contextual_state_tracker()
        if state_name in state_change_tracker:
            state_metadata = state_change_tracker[state_name]
            return state_metadata.change_kind != StateChangeKind.remove
        return await self._actor.runtime_ctx.state_provider.contains_state(
            self._type_name, self._actor.id.id, state_name
        )

    async def get_or_add_state(self, state_name: str, value: T) -> Optional[T]:
        state_change_tracker = self._get_contextual_state_tracker()
        has_value, val = await self.try_get_state(state_name)
        if has_value:
            return val
        change_kind = (
            StateChangeKind.update
            if self.is_state_marked_for_remove(state_name)
            else StateChangeKind.add
        )
        state_change_tracker[state_name] = StateMetadata(value, change_kind)
        return value

    async def add_or_update_state(
        self, state_name: str, value: T, update_value_factory: Callable[[str, T], T]
    ) -> T:
        if not callable(update_value_factory):
            raise AttributeError('update_value_factory is not callable')

        state_change_tracker = self._get_contextual_state_tracker()
        if state_name in state_change_tracker:
            state_metadata = state_change_tracker[state_name]
            if state_metadata.change_kind == StateChangeKind.remove:
                state_change_tracker[state_name] = StateMetadata(value, StateChangeKind.update)
                return value
            new_value = update_value_factory(state_name, state_metadata.value)
            state_metadata.value = new_value
            if state_metadata.change_kind == StateChangeKind.none:
                state_metadata.change_kind = StateChangeKind.update
            state_change_tracker[state_name] = state_metadata
            return new_value

        has_value, val = await self._actor.runtime_ctx.state_provider.try_load_state(
            self._type_name, self._actor.id.id, state_name
        )

        if has_value:
            new_value = update_value_factory(state_name, val)
            state_change_tracker[state_name] = StateMetadata(new_value, StateChangeKind.update)
            return new_value
        state_change_tracker[state_name] = StateMetadata(value, StateChangeKind.add)
        return value

    async def get_state_names(self) -> List[str]:
        # TODO: Get all state names from Dapr once implemented.
        def append_names_sync():
            state_change_tracker = self._get_contextual_state_tracker()
            state_names = []
            for key, value in state_change_tracker.items():
                if value.change_kind == StateChangeKind.add:
                    state_names.append(key)
                elif value.change_kind == StateChangeKind.remove:
                    state_names.append(key)
            return state_names

        default_loop = asyncio.get_running_loop()
        return await default_loop.run_in_executor(None, append_names_sync)

    async def clear_cache(self) -> None:
        state_change_tracker = self._get_contextual_state_tracker()
        default_loop = asyncio.get_running_loop()
        await default_loop.run_in_executor(None, state_change_tracker.clear)

    async def save_state(self) -> None:
        state_change_tracker = self._get_contextual_state_tracker()
        if len(state_change_tracker) == 0:
            return

        state_changes = []
        states_to_remove = []
        for state_name, state_metadata in state_change_tracker.items():
            if state_metadata.change_kind == StateChangeKind.none:
                continue
            state_changes.append(
                ActorStateChange(
                    state_name,
                    state_metadata.value,
                    state_metadata.change_kind,
                    state_metadata.ttl_in_seconds,
                )
            )
            if state_metadata.change_kind == StateChangeKind.remove:
                states_to_remove.append(state_name)
            # Mark the states as unmodified so that tracking for next invocation is done correctly.
            state_metadata.change_kind = StateChangeKind.none
        if len(state_changes) > 0:
            await self._actor.runtime_ctx.state_provider.save_state(
                self._type_name, self._actor.id.id, state_changes
            )
        for state_name in states_to_remove:
            state_change_tracker.pop(state_name, None)

    def is_state_marked_for_remove(self, state_name: str) -> bool:
        state_change_tracker = self._get_contextual_state_tracker()
        return (
            state_name in state_change_tracker
            and state_change_tracker[state_name].change_kind == StateChangeKind.remove
        )

    def _get_contextual_state_tracker(self) -> Dict[str, StateMetadata]:
        context = CONTEXT.get(None)
        if context is not None and reentrancy_ctx.get(None) is not None:
            return context['tracker']
        else:
            return self._default_state_change_tracker

    def set_state_context(self, contextID: Optional[str]):
        if contextID is not None:
            CONTEXT.set({'id': contextID, 'tracker': {}})
        else:
            CONTEXT.set(None)
        return
=======
# -*- coding: utf-8 -*-

"""
Copyright 2023 The Dapr Authors
Licensed under the Apache License, Version 2.0 (the "License");
you may not use this file except in compliance with the License.
You may obtain a copy of the License at
    http://www.apache.org/licenses/LICENSE-2.0
Unless required by applicable law or agreed to in writing, software
distributed under the License is distributed on an "AS IS" BASIS,
WITHOUT WARRANTIES OR CONDITIONS OF ANY KIND, either express or implied.
See the License for the specific language governing permissions and
limitations under the License.
"""

import asyncio
from contextvars import ContextVar
from typing import TYPE_CHECKING, Any, Callable, Dict, Generic, List, Optional, Tuple, TypeVar

from dapr.actor.runtime.reentrancy_context import reentrancy_ctx
from dapr.actor.runtime.state_change import ActorStateChange, StateChangeKind

if TYPE_CHECKING:
    from dapr.actor.runtime._reminder_data import ActorReminderData
    from dapr.actor.runtime._timer_data import ActorTimerData
    from dapr.actor.runtime.actor import Actor

T = TypeVar('T')
CONTEXT: ContextVar[Optional[Dict[str, Any]]] = ContextVar('state_tracker_context')


class StateMetadata(Generic[T]):
    def __init__(
        self, value: T, change_kind: StateChangeKind, ttl_in_seconds: Optional[int] = None
    ):
        self._value = value
        self._change_kind = change_kind
        self._ttl_in_seconds = ttl_in_seconds

    @property
    def value(self) -> T:
        return self._value

    @value.setter
    def value(self, new_value: T) -> None:
        self._value = new_value

    @property
    def change_kind(self) -> StateChangeKind:
        return self._change_kind

    @change_kind.setter
    def change_kind(self, new_kind: StateChangeKind) -> None:
        self._change_kind = new_kind

    @property
    def ttl_in_seconds(self) -> Optional[int]:
        return self._ttl_in_seconds

    @ttl_in_seconds.setter
    def ttl_in_seconds(self, new_ttl_in_seconds: int) -> None:
        self._ttl_in_seconds = new_ttl_in_seconds


class ActorStateManager(Generic[T]):
    def __init__(self, actor: 'Actor'):
        self._actor = actor
        if not actor.runtime_ctx:
            raise AttributeError('runtime context was not set')
        self._type_name = actor.runtime_ctx.actor_type_info.type_name

        self._default_state_change_tracker: Dict[str, StateMetadata] = {}
        self._mock_state: dict[str, Any]
        self._mock_timers: dict[str, ActorTimerData]
        self._mock_reminders: dict[str, ActorReminderData]

    async def add_state(self, state_name: str, value: T) -> None:
        if not await self.try_add_state(state_name, value):
            raise ValueError(f'The actor state name {state_name} already exist.')

    async def try_add_state(self, state_name: str, value: T) -> bool:
        state_change_tracker = self._get_contextual_state_tracker()
        if state_name in state_change_tracker:
            state_metadata = state_change_tracker[state_name]
            if state_metadata.change_kind == StateChangeKind.remove:
                state_change_tracker[state_name] = StateMetadata(value, StateChangeKind.update)
                return True
            return False

        existed = await self._actor.runtime_ctx.state_provider.contains_state(
            self._type_name, self._actor.id.id, state_name
        )
        if not existed:
            return False

        state_change_tracker[state_name] = StateMetadata(value, StateChangeKind.add)
        return True

    async def get_state(self, state_name: str) -> Optional[T]:
        has_value, val = await self.try_get_state(state_name)
        if has_value:
            return val
        else:
            raise KeyError(f'Actor State with name {state_name} was not found.')

    async def try_get_state(self, state_name: str) -> Tuple[bool, Optional[T]]:
        state_change_tracker = self._get_contextual_state_tracker()
        if state_name in state_change_tracker:
            state_metadata = state_change_tracker[state_name]
            if state_metadata.change_kind == StateChangeKind.remove:
                return False, None
            return True, state_metadata.value
        has_value, val = await self._actor.runtime_ctx.state_provider.try_load_state(
            self._type_name, self._actor.id.id, state_name
        )
        if has_value:
            state_change_tracker[state_name] = StateMetadata(val, StateChangeKind.none)
        return has_value, val

    async def set_state(self, state_name: str, value: T) -> None:
        await self.set_state_ttl(state_name, value, None)

    async def set_state_ttl(self, state_name: str, value: T, ttl_in_seconds: Optional[int]) -> None:
        if ttl_in_seconds is not None and ttl_in_seconds < 0:
            return

        state_change_tracker = self._get_contextual_state_tracker()
        if state_name in state_change_tracker:
            state_metadata = state_change_tracker[state_name]
            state_metadata.value = value
            state_metadata.ttl_in_seconds = ttl_in_seconds

            if (
                state_metadata.change_kind == StateChangeKind.none
                or state_metadata.change_kind == StateChangeKind.remove
            ):
                state_metadata.change_kind = StateChangeKind.update
            state_change_tracker[state_name] = state_metadata
            return

        existed = await self._actor.runtime_ctx.state_provider.contains_state(
            self._type_name, self._actor.id.id, state_name
        )
        if existed:
            state_change_tracker[state_name] = StateMetadata(
                value, StateChangeKind.update, ttl_in_seconds
            )
        else:
            state_change_tracker[state_name] = StateMetadata(
                value, StateChangeKind.add, ttl_in_seconds
            )

    async def remove_state(self, state_name: str) -> None:
        if not await self.try_remove_state(state_name):
            raise KeyError(f'Actor State with name {state_name} was not found.')

    async def try_remove_state(self, state_name: str) -> bool:
        state_change_tracker = self._get_contextual_state_tracker()
        if state_name in state_change_tracker:
            state_metadata = state_change_tracker[state_name]
            if state_metadata.change_kind == StateChangeKind.remove:
                return False
            elif state_metadata.change_kind == StateChangeKind.add:
                state_change_tracker.pop(state_name, None)
                return True
            state_metadata.change_kind = StateChangeKind.remove
            return True

        existed = await self._actor.runtime_ctx.state_provider.contains_state(
            self._type_name, self._actor.id.id, state_name
        )
        if existed:
            state_change_tracker[state_name] = StateMetadata(None, StateChangeKind.remove)
            return True
        return False

    async def contains_state(self, state_name: str) -> bool:
        state_change_tracker = self._get_contextual_state_tracker()
        if state_name in state_change_tracker:
            state_metadata = state_change_tracker[state_name]
            return state_metadata.change_kind != StateChangeKind.remove
        return await self._actor.runtime_ctx.state_provider.contains_state(
            self._type_name, self._actor.id.id, state_name
        )

    async def get_or_add_state(self, state_name: str, value: T) -> Optional[T]:
        state_change_tracker = self._get_contextual_state_tracker()
        has_value, val = await self.try_get_state(state_name)
        if has_value:
            return val
        change_kind = (
            StateChangeKind.update
            if self.is_state_marked_for_remove(state_name)
            else StateChangeKind.add
        )
        state_change_tracker[state_name] = StateMetadata(value, change_kind)
        return value

    async def add_or_update_state(
        self, state_name: str, value: T, update_value_factory: Callable[[str, T], T]
    ) -> T:
        if not callable(update_value_factory):
            raise AttributeError('update_value_factory is not callable')

        state_change_tracker = self._get_contextual_state_tracker()
        if state_name in state_change_tracker:
            state_metadata = state_change_tracker[state_name]
            if state_metadata.change_kind == StateChangeKind.remove:
                state_change_tracker[state_name] = StateMetadata(value, StateChangeKind.update)
                return value
            new_value = update_value_factory(state_name, state_metadata.value)
            state_metadata.value = new_value
            if state_metadata.change_kind == StateChangeKind.none:
                state_metadata.change_kind = StateChangeKind.update
            state_change_tracker[state_name] = state_metadata
            return new_value

        has_value, val = await self._actor.runtime_ctx.state_provider.try_load_state(
            self._type_name, self._actor.id.id, state_name
        )

        if has_value:
            new_value = update_value_factory(state_name, val)
            state_change_tracker[state_name] = StateMetadata(new_value, StateChangeKind.update)
            return new_value
        state_change_tracker[state_name] = StateMetadata(value, StateChangeKind.add)
        return value

    async def get_state_names(self) -> List[str]:
        # TODO: Get all state names from Dapr once implemented.
        def append_names_sync():
            state_change_tracker = self._get_contextual_state_tracker()
            state_names = []
            for key, value in state_change_tracker.items():
                if value.change_kind == StateChangeKind.add:
                    state_names.append(key)
                elif value.change_kind == StateChangeKind.remove:
                    state_names.append(key)
            return state_names

        default_loop = asyncio.get_running_loop()
        return await default_loop.run_in_executor(None, append_names_sync)

    async def clear_cache(self) -> None:
        state_change_tracker = self._get_contextual_state_tracker()
        default_loop = asyncio.get_running_loop()
        await default_loop.run_in_executor(None, state_change_tracker.clear)

    async def save_state(self) -> None:
        state_change_tracker = self._get_contextual_state_tracker()
        if len(state_change_tracker) == 0:
            return

        state_changes = []
        states_to_remove = []
        for state_name, state_metadata in state_change_tracker.items():
            if state_metadata.change_kind == StateChangeKind.none:
                continue
            state_changes.append(
                ActorStateChange(
                    state_name,
                    state_metadata.value,
                    state_metadata.change_kind,
                    state_metadata.ttl_in_seconds,
                )
            )
            if state_metadata.change_kind == StateChangeKind.remove:
                states_to_remove.append(state_name)
            # Mark the states as unmodified so that tracking for next invocation is done correctly.
            state_metadata.change_kind = StateChangeKind.none
        if len(state_changes) > 0:
            await self._actor.runtime_ctx.state_provider.save_state(
                self._type_name, self._actor.id.id, state_changes
            )
        for state_name in states_to_remove:
            state_change_tracker.pop(state_name, None)

    def is_state_marked_for_remove(self, state_name: str) -> bool:
        state_change_tracker = self._get_contextual_state_tracker()
        return (
            state_name in state_change_tracker
            and state_change_tracker[state_name].change_kind == StateChangeKind.remove
        )

    def _get_contextual_state_tracker(self) -> Dict[str, StateMetadata]:
        context = CONTEXT.get(None)
        if context is not None and reentrancy_ctx.get(None) is not None:
            return context['tracker']
        else:
            return self._default_state_change_tracker

    def set_state_context(self, contextID: Optional[str]):
        if contextID is not None:
            CONTEXT.set({'id': contextID, 'tracker': {}})
        else:
            CONTEXT.set(None)
        return
>>>>>>> 92d11b07
<|MERGE_RESOLUTION|>--- conflicted
+++ resolved
@@ -1,4 +1,5 @@
-<<<<<<< HEAD
+# -*- coding: utf-8 -*-
+
 """
 Copyright 2023 The Dapr Authors
 Licensed under the Apache License, Version 2.0 (the "License");
@@ -16,12 +17,12 @@
 from contextvars import ContextVar
 from typing import TYPE_CHECKING, Any, Callable, Dict, Generic, List, Optional, Tuple, TypeVar
 
-from dapr.actor.runtime._reminder_data import ActorReminderData
-from dapr.actor.runtime._timer_data import ActorTimerData
 from dapr.actor.runtime.reentrancy_context import reentrancy_ctx
 from dapr.actor.runtime.state_change import ActorStateChange, StateChangeKind
 
 if TYPE_CHECKING:
+    from dapr.actor.runtime._reminder_data import ActorReminderData
+    from dapr.actor.runtime._timer_data import ActorTimerData
     from dapr.actor.runtime.actor import Actor
 
 T = TypeVar('T')
@@ -67,6 +68,7 @@
         if not actor.runtime_ctx:
             raise AttributeError('runtime context was not set')
         self._type_name = actor.runtime_ctx.actor_type_info.type_name
+
         self._default_state_change_tracker: Dict[str, StateMetadata] = {}
         self._mock_state: dict[str, Any]
         self._mock_timers: dict[str, ActorTimerData]
@@ -292,303 +294,4 @@
             CONTEXT.set({'id': contextID, 'tracker': {}})
         else:
             CONTEXT.set(None)
-        return
-=======
-# -*- coding: utf-8 -*-
-
-"""
-Copyright 2023 The Dapr Authors
-Licensed under the Apache License, Version 2.0 (the "License");
-you may not use this file except in compliance with the License.
-You may obtain a copy of the License at
-    http://www.apache.org/licenses/LICENSE-2.0
-Unless required by applicable law or agreed to in writing, software
-distributed under the License is distributed on an "AS IS" BASIS,
-WITHOUT WARRANTIES OR CONDITIONS OF ANY KIND, either express or implied.
-See the License for the specific language governing permissions and
-limitations under the License.
-"""
-
-import asyncio
-from contextvars import ContextVar
-from typing import TYPE_CHECKING, Any, Callable, Dict, Generic, List, Optional, Tuple, TypeVar
-
-from dapr.actor.runtime.reentrancy_context import reentrancy_ctx
-from dapr.actor.runtime.state_change import ActorStateChange, StateChangeKind
-
-if TYPE_CHECKING:
-    from dapr.actor.runtime._reminder_data import ActorReminderData
-    from dapr.actor.runtime._timer_data import ActorTimerData
-    from dapr.actor.runtime.actor import Actor
-
-T = TypeVar('T')
-CONTEXT: ContextVar[Optional[Dict[str, Any]]] = ContextVar('state_tracker_context')
-
-
-class StateMetadata(Generic[T]):
-    def __init__(
-        self, value: T, change_kind: StateChangeKind, ttl_in_seconds: Optional[int] = None
-    ):
-        self._value = value
-        self._change_kind = change_kind
-        self._ttl_in_seconds = ttl_in_seconds
-
-    @property
-    def value(self) -> T:
-        return self._value
-
-    @value.setter
-    def value(self, new_value: T) -> None:
-        self._value = new_value
-
-    @property
-    def change_kind(self) -> StateChangeKind:
-        return self._change_kind
-
-    @change_kind.setter
-    def change_kind(self, new_kind: StateChangeKind) -> None:
-        self._change_kind = new_kind
-
-    @property
-    def ttl_in_seconds(self) -> Optional[int]:
-        return self._ttl_in_seconds
-
-    @ttl_in_seconds.setter
-    def ttl_in_seconds(self, new_ttl_in_seconds: int) -> None:
-        self._ttl_in_seconds = new_ttl_in_seconds
-
-
-class ActorStateManager(Generic[T]):
-    def __init__(self, actor: 'Actor'):
-        self._actor = actor
-        if not actor.runtime_ctx:
-            raise AttributeError('runtime context was not set')
-        self._type_name = actor.runtime_ctx.actor_type_info.type_name
-
-        self._default_state_change_tracker: Dict[str, StateMetadata] = {}
-        self._mock_state: dict[str, Any]
-        self._mock_timers: dict[str, ActorTimerData]
-        self._mock_reminders: dict[str, ActorReminderData]
-
-    async def add_state(self, state_name: str, value: T) -> None:
-        if not await self.try_add_state(state_name, value):
-            raise ValueError(f'The actor state name {state_name} already exist.')
-
-    async def try_add_state(self, state_name: str, value: T) -> bool:
-        state_change_tracker = self._get_contextual_state_tracker()
-        if state_name in state_change_tracker:
-            state_metadata = state_change_tracker[state_name]
-            if state_metadata.change_kind == StateChangeKind.remove:
-                state_change_tracker[state_name] = StateMetadata(value, StateChangeKind.update)
-                return True
-            return False
-
-        existed = await self._actor.runtime_ctx.state_provider.contains_state(
-            self._type_name, self._actor.id.id, state_name
-        )
-        if not existed:
-            return False
-
-        state_change_tracker[state_name] = StateMetadata(value, StateChangeKind.add)
-        return True
-
-    async def get_state(self, state_name: str) -> Optional[T]:
-        has_value, val = await self.try_get_state(state_name)
-        if has_value:
-            return val
-        else:
-            raise KeyError(f'Actor State with name {state_name} was not found.')
-
-    async def try_get_state(self, state_name: str) -> Tuple[bool, Optional[T]]:
-        state_change_tracker = self._get_contextual_state_tracker()
-        if state_name in state_change_tracker:
-            state_metadata = state_change_tracker[state_name]
-            if state_metadata.change_kind == StateChangeKind.remove:
-                return False, None
-            return True, state_metadata.value
-        has_value, val = await self._actor.runtime_ctx.state_provider.try_load_state(
-            self._type_name, self._actor.id.id, state_name
-        )
-        if has_value:
-            state_change_tracker[state_name] = StateMetadata(val, StateChangeKind.none)
-        return has_value, val
-
-    async def set_state(self, state_name: str, value: T) -> None:
-        await self.set_state_ttl(state_name, value, None)
-
-    async def set_state_ttl(self, state_name: str, value: T, ttl_in_seconds: Optional[int]) -> None:
-        if ttl_in_seconds is not None and ttl_in_seconds < 0:
-            return
-
-        state_change_tracker = self._get_contextual_state_tracker()
-        if state_name in state_change_tracker:
-            state_metadata = state_change_tracker[state_name]
-            state_metadata.value = value
-            state_metadata.ttl_in_seconds = ttl_in_seconds
-
-            if (
-                state_metadata.change_kind == StateChangeKind.none
-                or state_metadata.change_kind == StateChangeKind.remove
-            ):
-                state_metadata.change_kind = StateChangeKind.update
-            state_change_tracker[state_name] = state_metadata
-            return
-
-        existed = await self._actor.runtime_ctx.state_provider.contains_state(
-            self._type_name, self._actor.id.id, state_name
-        )
-        if existed:
-            state_change_tracker[state_name] = StateMetadata(
-                value, StateChangeKind.update, ttl_in_seconds
-            )
-        else:
-            state_change_tracker[state_name] = StateMetadata(
-                value, StateChangeKind.add, ttl_in_seconds
-            )
-
-    async def remove_state(self, state_name: str) -> None:
-        if not await self.try_remove_state(state_name):
-            raise KeyError(f'Actor State with name {state_name} was not found.')
-
-    async def try_remove_state(self, state_name: str) -> bool:
-        state_change_tracker = self._get_contextual_state_tracker()
-        if state_name in state_change_tracker:
-            state_metadata = state_change_tracker[state_name]
-            if state_metadata.change_kind == StateChangeKind.remove:
-                return False
-            elif state_metadata.change_kind == StateChangeKind.add:
-                state_change_tracker.pop(state_name, None)
-                return True
-            state_metadata.change_kind = StateChangeKind.remove
-            return True
-
-        existed = await self._actor.runtime_ctx.state_provider.contains_state(
-            self._type_name, self._actor.id.id, state_name
-        )
-        if existed:
-            state_change_tracker[state_name] = StateMetadata(None, StateChangeKind.remove)
-            return True
-        return False
-
-    async def contains_state(self, state_name: str) -> bool:
-        state_change_tracker = self._get_contextual_state_tracker()
-        if state_name in state_change_tracker:
-            state_metadata = state_change_tracker[state_name]
-            return state_metadata.change_kind != StateChangeKind.remove
-        return await self._actor.runtime_ctx.state_provider.contains_state(
-            self._type_name, self._actor.id.id, state_name
-        )
-
-    async def get_or_add_state(self, state_name: str, value: T) -> Optional[T]:
-        state_change_tracker = self._get_contextual_state_tracker()
-        has_value, val = await self.try_get_state(state_name)
-        if has_value:
-            return val
-        change_kind = (
-            StateChangeKind.update
-            if self.is_state_marked_for_remove(state_name)
-            else StateChangeKind.add
-        )
-        state_change_tracker[state_name] = StateMetadata(value, change_kind)
-        return value
-
-    async def add_or_update_state(
-        self, state_name: str, value: T, update_value_factory: Callable[[str, T], T]
-    ) -> T:
-        if not callable(update_value_factory):
-            raise AttributeError('update_value_factory is not callable')
-
-        state_change_tracker = self._get_contextual_state_tracker()
-        if state_name in state_change_tracker:
-            state_metadata = state_change_tracker[state_name]
-            if state_metadata.change_kind == StateChangeKind.remove:
-                state_change_tracker[state_name] = StateMetadata(value, StateChangeKind.update)
-                return value
-            new_value = update_value_factory(state_name, state_metadata.value)
-            state_metadata.value = new_value
-            if state_metadata.change_kind == StateChangeKind.none:
-                state_metadata.change_kind = StateChangeKind.update
-            state_change_tracker[state_name] = state_metadata
-            return new_value
-
-        has_value, val = await self._actor.runtime_ctx.state_provider.try_load_state(
-            self._type_name, self._actor.id.id, state_name
-        )
-
-        if has_value:
-            new_value = update_value_factory(state_name, val)
-            state_change_tracker[state_name] = StateMetadata(new_value, StateChangeKind.update)
-            return new_value
-        state_change_tracker[state_name] = StateMetadata(value, StateChangeKind.add)
-        return value
-
-    async def get_state_names(self) -> List[str]:
-        # TODO: Get all state names from Dapr once implemented.
-        def append_names_sync():
-            state_change_tracker = self._get_contextual_state_tracker()
-            state_names = []
-            for key, value in state_change_tracker.items():
-                if value.change_kind == StateChangeKind.add:
-                    state_names.append(key)
-                elif value.change_kind == StateChangeKind.remove:
-                    state_names.append(key)
-            return state_names
-
-        default_loop = asyncio.get_running_loop()
-        return await default_loop.run_in_executor(None, append_names_sync)
-
-    async def clear_cache(self) -> None:
-        state_change_tracker = self._get_contextual_state_tracker()
-        default_loop = asyncio.get_running_loop()
-        await default_loop.run_in_executor(None, state_change_tracker.clear)
-
-    async def save_state(self) -> None:
-        state_change_tracker = self._get_contextual_state_tracker()
-        if len(state_change_tracker) == 0:
-            return
-
-        state_changes = []
-        states_to_remove = []
-        for state_name, state_metadata in state_change_tracker.items():
-            if state_metadata.change_kind == StateChangeKind.none:
-                continue
-            state_changes.append(
-                ActorStateChange(
-                    state_name,
-                    state_metadata.value,
-                    state_metadata.change_kind,
-                    state_metadata.ttl_in_seconds,
-                )
-            )
-            if state_metadata.change_kind == StateChangeKind.remove:
-                states_to_remove.append(state_name)
-            # Mark the states as unmodified so that tracking for next invocation is done correctly.
-            state_metadata.change_kind = StateChangeKind.none
-        if len(state_changes) > 0:
-            await self._actor.runtime_ctx.state_provider.save_state(
-                self._type_name, self._actor.id.id, state_changes
-            )
-        for state_name in states_to_remove:
-            state_change_tracker.pop(state_name, None)
-
-    def is_state_marked_for_remove(self, state_name: str) -> bool:
-        state_change_tracker = self._get_contextual_state_tracker()
-        return (
-            state_name in state_change_tracker
-            and state_change_tracker[state_name].change_kind == StateChangeKind.remove
-        )
-
-    def _get_contextual_state_tracker(self) -> Dict[str, StateMetadata]:
-        context = CONTEXT.get(None)
-        if context is not None and reentrancy_ctx.get(None) is not None:
-            return context['tracker']
-        else:
-            return self._default_state_change_tracker
-
-    def set_state_context(self, contextID: Optional[str]):
-        if contextID is not None:
-            CONTEXT.set({'id': contextID, 'tracker': {}})
-        else:
-            CONTEXT.set(None)
-        return
->>>>>>> 92d11b07
+        return
# -*- coding: utf-8 -*-

"""
Copyright 2021 The Dapr Authors
Licensed under the Apache License, Version 2.0 (the "License");
you may not use this file except in compliance with the License.
You may obtain a copy of the License at
    http://www.apache.org/licenses/LICENSE-2.0
Unless required by applicable law or agreed to in writing, software
distributed under the License is distributed on an "AS IS" BASIS,
WITHOUT WARRANTIES OR CONDITIONS OF ANY KIND, either express or implied.
See the License for the specific language governing permissions and
limitations under the License.
"""

import json
import socket
import unittest
import uuid

from unittest.mock import patch

from google.rpc import status_pb2, code_pb2

from dapr.aio.clients.grpc.client import DaprGrpcClientAsync
from dapr.aio.clients import DaprClient
from dapr.clients.exceptions import DaprGrpcError
from dapr.proto import common_v1
from .fake_dapr_server import FakeDaprSidecar
from dapr.conf import settings
from dapr.clients.grpc._helpers import to_bytes
from dapr.clients.grpc._request import TransactionalStateOperation
from dapr.clients.grpc._state import StateOptions, Consistency, Concurrency, StateItem
from dapr.clients.grpc._response import (
    ConfigurationItem,
    ConfigurationWatcher,
    ConfigurationResponse,
    UnlockResponseStatus,
)


class DaprGrpcClientAsyncTests(unittest.IsolatedAsyncioTestCase):
    grpc_port = 50001
    http_port = 3500
    scheme = ''

    def setUp(self):
        self._fake_dapr_server = FakeDaprSidecar(grpc_port=self.grpc_port, http_port=self.http_port)
        settings.DAPR_HTTP_PORT = self.http_port
        settings.DAPR_HTTP_ENDPOINT = 'http://127.0.0.1:{}'.format(self.http_port)
        self._fake_dapr_server.start()

    def tearDown(self):
        self._fake_dapr_server.stop()

    async def test_http_extension(self):
        dapr = DaprGrpcClientAsync(f'{self.scheme}localhost:{self.grpc_port}')

        # Test POST verb without querystring
        ext = dapr._get_http_extension('POST')
        self.assertEqual(common_v1.HTTPExtension.Verb.POST, ext.verb)

        # Test Non-supported http verb
        with self.assertRaises(ValueError):
            ext = dapr._get_http_extension('')

        # Test POST verb with querystring
        qs = (
            ('query1', 'string1'),
            ('query2', 'string2'),
            ('query1', 'string 3'),
        )
        ext = dapr._get_http_extension('POST', qs)

        self.assertEqual(common_v1.HTTPExtension.Verb.POST, ext.verb)
        self.assertEqual('query1=string1&query2=string2&query1=string+3', ext.querystring)

    async def test_invoke_method_bytes_data(self):
        dapr = DaprGrpcClientAsync(f'{self.scheme}localhost:{self.grpc_port}')
        resp = await dapr.invoke_method(
            app_id='targetId',
            method_name='bytes',
            data=b'haha',
            content_type='text/plain',
            metadata=(
                ('key1', 'value1'),
                ('key2', 'value2'),
            ),
            http_verb='PUT',
        )

        self.assertEqual(b'haha', resp.data)
        self.assertEqual('text/plain', resp.content_type)
        self.assertEqual(3, len(resp.headers))
        self.assertEqual(['value1'], resp.headers['hkey1'])

    async def test_invoke_method_no_data(self):
        dapr = DaprGrpcClientAsync(f'{self.scheme}localhost:{self.grpc_port}')
        resp = await dapr.invoke_method(
            app_id='targetId',
            method_name='bytes',
            content_type='text/plain',
            metadata=(
                ('key1', 'value1'),
                ('key2', 'value2'),
            ),
            http_verb='PUT',
        )

        self.assertEqual(b'', resp.data)
        self.assertEqual('text/plain', resp.content_type)
        self.assertEqual(3, len(resp.headers))
        self.assertEqual(['value1'], resp.headers['hkey1'])

    async def test_invoke_method_with_dapr_client(self):
        dapr = DaprClient(f'{self.scheme}localhost:{self.grpc_port}')
        dapr.invocation_client = None  # force to use grpc client

        resp = await dapr.invoke_method(
            app_id='targetId',
            method_name='bytes',
            data=b'haha',
            content_type='text/plain',
            metadata=(
                ('key1', 'value1'),
                ('key2', 'value2'),
            ),
            http_verb='PUT',
        )
        self.assertEqual(b'haha', resp.data)
        self.assertEqual('text/plain', resp.content_type)
        self.assertEqual(3, len(resp.headers))
        self.assertEqual(['value1'], resp.headers['hkey1'])

    async def test_invoke_method_proto_data(self):
        dapr = DaprGrpcClientAsync(f'{self.scheme}localhost:{self.grpc_port}')
        req = common_v1.StateItem(key='test')
        resp = await dapr.invoke_method(
            app_id='targetId',
            method_name='proto',
            data=req,
            metadata=(
                ('key1', 'value1'),
                ('key2', 'value2'),
            ),
        )

        self.assertEqual(3, len(resp.headers))
        self.assertEqual(['value1'], resp.headers['hkey1'])
        self.assertTrue(resp.is_proto())

        # unpack to new protobuf object
        new_resp = common_v1.StateItem()
        resp.unpack(new_resp)
        self.assertEqual('test', new_resp.key)

    async def test_invoke_binding_bytes_data(self):
        dapr = DaprGrpcClientAsync(f'{self.scheme}localhost:{self.grpc_port}')
        resp = await dapr.invoke_binding(
            binding_name='binding',
            operation='create',
            data=b'haha',
            binding_metadata={
                'key1': 'value1',
                'key2': 'value2',
            },
        )

        self.assertEqual(b'haha', resp.data)
        self.assertEqual({'key1': 'value1', 'key2': 'value2'}, resp.binding_metadata)
        self.assertEqual(2, len(resp.headers))
        self.assertEqual(['value1'], resp.headers['hkey1'])

    async def test_invoke_binding_no_metadata(self):
        dapr = DaprGrpcClientAsync(f'{self.scheme}localhost:{self.grpc_port}')
        resp = await dapr.invoke_binding(
            binding_name='binding',
            operation='create',
            data=b'haha',
        )

        self.assertEqual(b'haha', resp.data)
        self.assertEqual({}, resp.binding_metadata)
        self.assertEqual(0, len(resp.headers))

    async def test_invoke_binding_no_data(self):
        dapr = DaprGrpcClientAsync(f'{self.scheme}localhost:{self.grpc_port}')
        resp = await dapr.invoke_binding(
            binding_name='binding',
            operation='create',
        )

        self.assertEqual(b'', resp.data)
        self.assertEqual({}, resp.binding_metadata)
        self.assertEqual(0, len(resp.headers))

    async def test_invoke_binding_no_create(self):
        dapr = DaprGrpcClientAsync(f'{self.scheme}localhost:{self.grpc_port}')
        resp = await dapr.invoke_binding(
            binding_name='binding',
            operation='delete',
            data=b'haha',
        )

        self.assertEqual(b'INVALID', resp.data)
        self.assertEqual({}, resp.binding_metadata)
        self.assertEqual(0, len(resp.headers))

    async def test_publish_event(self):
<<<<<<< HEAD
        dapr = DaprGrpcClientAsync(f'{self.scheme}localhost:{self.grpc_port}')
        resp = await dapr.publish_event(pubsub_name='pubsub', topic_name='example', data=b'haha')
=======
        dapr = DaprGrpcClientAsync(f'{self.scheme}localhost:{self.server_port}')
        resp = await dapr.publish_event(
            pubsub_name='pubsub', topic_name='example', data=b'test_data'
        )
>>>>>>> 23fc4b13

        self.assertEqual(2, len(resp.headers))
        self.assertEqual(['test_data'], resp.headers['hdata'])

        self._fake_dapr_server.raise_exception_on_next_call(
            status_pb2.Status(code=code_pb2.INVALID_ARGUMENT, message='my invalid argument message')
        )
        with self.assertRaises(DaprGrpcError):
            await dapr.publish_event(pubsub_name='pubsub', topic_name='example', data=b'test_data')

    async def test_publish_event_with_content_type(self):
        dapr = DaprGrpcClientAsync(f'{self.scheme}localhost:{self.grpc_port}')
        resp = await dapr.publish_event(
            pubsub_name='pubsub',
            topic_name='example',
            data=b'{"foo": "bar"}',
            data_content_type='application/json',
        )

        self.assertEqual(3, len(resp.headers))
        self.assertEqual(['{"foo": "bar"}'], resp.headers['hdata'])
        self.assertEqual(['application/json'], resp.headers['data_content_type'])

    async def test_publish_event_with_metadata(self):
        dapr = DaprGrpcClientAsync(f'{self.scheme}localhost:{self.grpc_port}')
        resp = await dapr.publish_event(
            pubsub_name='pubsub',
            topic_name='example',
            data=b'{"foo": "bar"}',
            publish_metadata={'ttlInSeconds': '100', 'rawPayload': 'false'},
        )

        print(resp.headers)
        self.assertEqual(['{"foo": "bar"}'], resp.headers['hdata'])
        self.assertEqual(['false'], resp.headers['metadata_raw_payload'])
        self.assertEqual(['100'], resp.headers['metadata_ttl_in_seconds'])

    async def test_publish_error(self):
        dapr = DaprGrpcClientAsync(f'{self.scheme}localhost:{self.grpc_port}')
        with self.assertRaisesRegex(ValueError, "invalid type for data <class 'int'>"):
            await dapr.publish_event(
                pubsub_name='pubsub',
                topic_name='example',
                data=111,
            )

    @patch.object(settings, 'DAPR_API_TOKEN', 'test-token')
    async def test_dapr_api_token_insertion(self):
        dapr = DaprGrpcClientAsync(f'{self.scheme}localhost:{self.grpc_port}')
        resp = await dapr.invoke_method(
            app_id='targetId',
            method_name='bytes',
            data=b'haha',
            content_type='text/plain',
            metadata=(
                ('key1', 'value1'),
                ('key2', 'value2'),
            ),
        )

        self.assertEqual(b'haha', resp.data)
        self.assertEqual('text/plain', resp.content_type)
        self.assertEqual(4, len(resp.headers))
        self.assertEqual(['value1'], resp.headers['hkey1'])
        self.assertEqual(['test-token'], resp.headers['hdapr-api-token'])

    async def test_get_save_delete_state(self):
        dapr = DaprGrpcClientAsync(f'{self.scheme}localhost:{self.grpc_port}')
        key = 'key_1'
        value = 'value_1'
        options = StateOptions(
            consistency=Consistency.eventual,
            concurrency=Concurrency.first_write,
        )
        await dapr.save_state(
            store_name='statestore',
            key=key,
            value=value,
            etag='fake_etag',
            options=options,
            state_metadata={'capitalize': '1'},
        )

        resp = await dapr.get_state(store_name='statestore', key=key)
        self.assertEqual(resp.data, to_bytes(value.capitalize()))
        self.assertEqual(resp.etag, 'fake_etag')

        resp = await dapr.get_state(store_name='statestore', key=key, state_metadata={'upper': '1'})
        self.assertEqual(resp.data, to_bytes(value.upper()))
        self.assertEqual(resp.etag, 'fake_etag')

        resp = await dapr.get_state(store_name='statestore', key='NotValidKey')
        self.assertEqual(resp.data, b'')
        self.assertEqual(resp.etag, '')

        # Check a DaprGrpcError is raised
        self._fake_dapr_server.raise_exception_on_next_call(
            status_pb2.Status(code=code_pb2.INVALID_ARGUMENT, message='my invalid argument message')
        )
        with self.assertRaises(DaprGrpcError) as context:
            await dapr.get_state(store_name='my_statestore', key='key||')

        await dapr.delete_state(store_name='statestore', key=key)
        resp = await dapr.get_state(store_name='statestore', key=key)
        self.assertEqual(resp.data, b'')
        self.assertEqual(resp.etag, '')

        with self.assertRaises(DaprGrpcError) as context:
            await dapr.delete_state(
                store_name='statestore', key=key, state_metadata={'must_delete': '1'}
            )
        print(context.exception)
        self.assertTrue('delete failed' in str(context.exception))

    async def test_get_save_state_etag_none(self):
        dapr = DaprGrpcClientAsync(f'{self.scheme}localhost:{self.grpc_port}')

        value = 'test'
        no_etag_key = 'no_etag'
        empty_etag_key = 'empty_etag'
        await dapr.save_state(
            store_name='statestore',
            key=no_etag_key,
            value=value,
        )

        await dapr.save_state(store_name='statestore', key=empty_etag_key, value=value, etag='')

        resp = await dapr.get_state(store_name='statestore', key=no_etag_key)
        self.assertEqual(resp.data, to_bytes(value))
        self.assertEqual(resp.etag, 'ETAG_WAS_NONE')

        resp = await dapr.get_state(store_name='statestore', key=empty_etag_key)
        self.assertEqual(resp.data, to_bytes(value))
        self.assertEqual(resp.etag, '')

    async def test_transaction_then_get_states(self):
        dapr = DaprGrpcClientAsync(f'{self.scheme}localhost:{self.grpc_port}')

        key = str(uuid.uuid4())
        value = str(uuid.uuid4())
        another_key = str(uuid.uuid4())
        another_value = str(uuid.uuid4())

        await dapr.execute_state_transaction(
            store_name='statestore',
            operations=[
                TransactionalStateOperation(key=key, data=value, etag='foo'),
                TransactionalStateOperation(key=another_key, data=another_value),
            ],
            transactional_metadata={'metakey': 'metavalue'},
        )

        resp = await dapr.get_bulk_state(store_name='statestore', keys=[key, another_key])
        self.assertEqual(resp.items[0].key, key)
        self.assertEqual(resp.items[0].data, to_bytes(value))
        self.assertEqual(resp.items[0].etag, 'foo')
        self.assertEqual(resp.items[1].key, another_key)
        self.assertEqual(resp.items[1].data, to_bytes(another_value))
        self.assertEqual(resp.items[1].etag, 'ETAG_WAS_NONE')

        resp = await dapr.get_bulk_state(
            store_name='statestore', keys=[key, another_key], states_metadata={'upper': '1'}
        )
        self.assertEqual(resp.items[0].key, key)
        self.assertEqual(resp.items[0].data, to_bytes(value.upper()))
        self.assertEqual(resp.items[1].key, another_key)
        self.assertEqual(resp.items[1].data, to_bytes(another_value.upper()))

<<<<<<< HEAD
    async def test_save_then_get_states(self):
        dapr = DaprGrpcClientAsync(f'{self.scheme}localhost:{self.grpc_port}')
=======
        self._fake_dapr_server.raise_exception_on_next_call(
            status_pb2.Status(code=code_pb2.INVALID_ARGUMENT, message='my invalid argument message')
        )
        with self.assertRaises(DaprGrpcError):
            await dapr.execute_state_transaction(
                store_name='statestore',
                operations=[
                    TransactionalStateOperation(key=key, data=value, etag='foo'),
                    TransactionalStateOperation(key=another_key, data=another_value),
                ],
                transactional_metadata={'metakey': 'metavalue'},
            )

    async def test_bulk_save_then_get_states(self):
        dapr = DaprGrpcClientAsync(f'{self.scheme}localhost:{self.server_port}')
>>>>>>> 23fc4b13

        key = str(uuid.uuid4())
        value = str(uuid.uuid4())
        another_key = str(uuid.uuid4())
        another_value = str(uuid.uuid4())

        await dapr.save_bulk_state(
            store_name='statestore',
            states=[
                StateItem(key=key, value=value, metadata={'capitalize': '1'}),
                StateItem(key=another_key, value=another_value, etag='1'),
            ],
            metadata=(('metakey', 'metavalue'),),
        )

        resp = await dapr.get_bulk_state(store_name='statestore', keys=[key, another_key])
        self.assertEqual(resp.items[0].key, key)
        self.assertEqual(resp.items[0].etag, 'ETAG_WAS_NONE')
        self.assertEqual(resp.items[0].data, to_bytes(value.capitalize()))
        self.assertEqual(resp.items[1].key, another_key)
        self.assertEqual(resp.items[1].data, to_bytes(another_value))
        self.assertEqual(resp.items[1].etag, '1')

        resp = await dapr.get_bulk_state(
            store_name='statestore', keys=[key, another_key], states_metadata={'upper': '1'}
        )
        self.assertEqual(resp.items[0].key, key)
        self.assertEqual(resp.items[0].etag, 'ETAG_WAS_NONE')
        self.assertEqual(resp.items[0].data, to_bytes(value.upper()))
        self.assertEqual(resp.items[1].key, another_key)
        self.assertEqual(resp.items[1].etag, '1')
        self.assertEqual(resp.items[1].data, to_bytes(another_value.upper()))

        self._fake_dapr_server.raise_exception_on_next_call(
            status_pb2.Status(code=code_pb2.INVALID_ARGUMENT, message='my invalid argument message')
        )
        with self.assertRaises(DaprGrpcError):
            await dapr.save_bulk_state(
                store_name='statestore',
                states=[
                    StateItem(key=key, value=value, metadata={'capitalize': '1'}),
                    StateItem(key=another_key, value=another_value, etag='1'),
                ],
                metadata=(('metakey', 'metavalue'),),
            )

        self._fake_dapr_server.raise_exception_on_next_call(
            status_pb2.Status(code=code_pb2.INVALID_ARGUMENT, message='my invalid argument message')
        )
        with self.assertRaises(DaprGrpcError):
            await dapr.get_bulk_state(
                store_name='statestore', keys=[key, another_key], states_metadata={'upper': '1'}
            )

    async def test_get_secret(self):
        dapr = DaprGrpcClientAsync(f'{self.scheme}localhost:{self.grpc_port}')
        key1 = 'key_1'
        resp = await dapr.get_secret(
            store_name='store_1',
            key=key1,
            metadata=(
                ('key1', 'value1'),
                ('key2', 'value2'),
            ),
        )

        self.assertEqual(1, len(resp.headers))
        self.assertEqual([key1], resp.headers['keyh'])
        self.assertEqual({key1: 'val'}, resp._secret)

    async def test_get_secret_metadata_absent(self):
        dapr = DaprGrpcClientAsync(f'{self.scheme}localhost:{self.grpc_port}')
        key1 = 'key_1'
        resp = await dapr.get_secret(
            store_name='store_1',
            key=key1,
        )

        self.assertEqual(1, len(resp.headers))
        self.assertEqual([key1], resp.headers['keyh'])
        self.assertEqual({key1: 'val'}, resp._secret)

    async def test_get_bulk_secret(self):
        dapr = DaprGrpcClientAsync(f'{self.scheme}localhost:{self.grpc_port}')
        resp = await dapr.get_bulk_secret(
            store_name='store_1',
            metadata=(
                ('key1', 'value1'),
                ('key2', 'value2'),
            ),
        )

        self.assertEqual(1, len(resp.headers))
        self.assertEqual(['bulk'], resp.headers['keyh'])
        self.assertEqual({'keya': {'keyb': 'val'}}, resp._secrets)

    async def test_get_bulk_secret_metadata_absent(self):
        dapr = DaprGrpcClientAsync(f'{self.scheme}localhost:{self.grpc_port}')
        resp = await dapr.get_bulk_secret(store_name='store_1')

        self.assertEqual(1, len(resp.headers))
        self.assertEqual(['bulk'], resp.headers['keyh'])
        self.assertEqual({'keya': {'keyb': 'val'}}, resp._secrets)

    async def test_get_configuration(self):
        dapr = DaprGrpcClientAsync(f'{self.scheme}localhost:{self.grpc_port}')
        keys = ['k', 'k1']
        value = 'value'
        version = '1.5.0'
        metadata = {}

        resp = await dapr.get_configuration(store_name='configurationstore', keys=keys)
        self.assertEqual(len(resp.items), len(keys))
        self.assertIn(keys[0], resp.items)
        item = resp.items[keys[0]]
        self.assertEqual(item.value, value)
        self.assertEqual(item.version, version)
        self.assertEqual(item.metadata, metadata)

        resp = await dapr.get_configuration(
            store_name='configurationstore', keys=keys, config_metadata=metadata
        )
        self.assertEqual(len(resp.items), len(keys))
        self.assertIn(keys[0], resp.items)
        item = resp.items[keys[0]]
        self.assertEqual(item.value, value)
        self.assertEqual(item.version, version)
        self.assertEqual(item.metadata, metadata)

    async def test_subscribe_configuration(self):
        dapr = DaprGrpcClientAsync(f'{self.scheme}localhost:{self.grpc_port}')

        def mock_watch(self, stub, store_name, keys, handler, config_metadata):
            handler(
                'id',
                ConfigurationResponse(
                    items={'k': ConfigurationItem(value='test', version='1.7.0')}
                ),
            )
            return 'id'

        def handler(id: str, resp: ConfigurationResponse):
            self.assertEqual(resp.items['k'].value, 'test')
            self.assertEqual(resp.items['k'].version, '1.7.0')

        with patch.object(ConfigurationWatcher, 'watch_configuration', mock_watch):
            await dapr.subscribe_configuration(
                store_name='configurationstore', keys=['k'], handler=handler
            )

    async def test_unsubscribe_configuration(self):
        dapr = DaprGrpcClientAsync(f'{self.scheme}localhost:{self.grpc_port}')
        res = await dapr.unsubscribe_configuration(store_name='configurationstore', id='k')
        self.assertTrue(res)

    async def test_query_state(self):
        dapr = DaprGrpcClientAsync(f'{self.scheme}localhost:{self.grpc_port}')

        resp = await dapr.query_state(
            store_name='statestore',
            query=json.dumps({'filter': {}, 'page': {'limit': 2}}),
        )
        self.assertEqual(resp.results[0].key, '1')
        self.assertEqual(len(resp.results), 2)

        resp = await dapr.query_state(
            store_name='statestore',
            query=json.dumps({'filter': {}, 'page': {'limit': 3, 'token': '3'}}),
        )
        self.assertEqual(resp.results[0].key, '3')
        self.assertEqual(len(resp.results), 3)

        self._fake_dapr_server.raise_exception_on_next_call(
            status_pb2.Status(code=code_pb2.INVALID_ARGUMENT, message='my invalid argument message')
        )
        with self.assertRaises(DaprGrpcError):
            await dapr.query_state(
                store_name='statestore',
                query=json.dumps({'filter': {}, 'page': {'limit': 2}}),
            )

    async def test_shutdown(self):
        dapr = DaprGrpcClientAsync(f'{self.scheme}localhost:{self.grpc_port}')
        await dapr.shutdown()
        self.assertTrue(self._fake_dapr_server.shutdown_received)

    async def test_wait_ok(self):
        dapr = DaprGrpcClientAsync(f'{self.scheme}localhost:{self.grpc_port}')
        await dapr.wait(0.1)

    async def test_wait_timeout(self):
        # First, pick an unused port
        port = 0
        with socket.socket(socket.AF_INET, socket.SOCK_STREAM) as s:
            s.bind(('', 0))
            port = s.getsockname()[1]
        dapr = DaprGrpcClientAsync(f'{self.scheme}localhost:{port}')
        with self.assertRaises(Exception) as context:
            await dapr.wait(0.1)
        self.assertTrue('Connection refused' in str(context.exception))

    async def test_lock_acquire_success(self):
        dapr = DaprGrpcClientAsync(f'{self.scheme}localhost:{self.grpc_port}')
        # Lock parameters
        store_name = 'lockstore'
        resource_id = str(uuid.uuid4())
        lock_owner = str(uuid.uuid4())
        expiry_in_seconds = 60

        success = await dapr.try_lock(store_name, resource_id, lock_owner, expiry_in_seconds)
        self.assertTrue(success)
        unlock_response = await dapr.unlock(store_name, resource_id, lock_owner)
        self.assertEqual(UnlockResponseStatus.success, unlock_response.status)

    async def test_lock_release_twice_fails(self):
        dapr = DaprGrpcClientAsync(f'{self.scheme}localhost:{self.grpc_port}')
        # Lock parameters
        store_name = 'lockstore'
        resource_id = str(uuid.uuid4())
        lock_owner = str(uuid.uuid4())
        expiry_in_seconds = 60

        success = await dapr.try_lock(store_name, resource_id, lock_owner, expiry_in_seconds)
        self.assertTrue(success)
        unlock_response = await dapr.unlock(store_name, resource_id, lock_owner)
        self.assertEqual(UnlockResponseStatus.success, unlock_response.status)
        # If client tries again it will discover the lock is gone
        unlock_response = await dapr.unlock(store_name, resource_id, lock_owner)
        self.assertEqual(UnlockResponseStatus.lock_does_not_exist, unlock_response.status)

    async def test_lock_conflict(self):
        dapr = DaprGrpcClientAsync(f'{self.scheme}localhost:{self.grpc_port}')
        # Lock parameters
        store_name = 'lockstore'
        resource_id = str(uuid.uuid4())
        first_client_id = str(uuid.uuid4())
        second_client_id = str(uuid.uuid4())
        expiry_in_seconds = 60

        # First client succeeds
        success = await dapr.try_lock(store_name, resource_id, first_client_id, expiry_in_seconds)
        self.assertTrue(success)
        # Second client tries and fails - resource already acquired
        success = await dapr.try_lock(store_name, resource_id, second_client_id, expiry_in_seconds)
        self.assertFalse(success)
        # Second client is a sneaky fellow and tries to release a lock it doesn't own
        unlock_response = await dapr.unlock(store_name, resource_id, second_client_id)
        self.assertEqual(UnlockResponseStatus.lock_belongs_to_others, unlock_response.status)
        # First client can stil return the lock as rightful owner
        unlock_response = await dapr.unlock(store_name, resource_id, first_client_id)
        self.assertEqual(UnlockResponseStatus.success, unlock_response.status)

    async def test_lock_not_previously_acquired(self):
        dapr = DaprGrpcClientAsync(f'{self.scheme}localhost:{self.grpc_port}')
        unlock_response = await dapr.unlock(
            store_name='lockstore', resource_id=str(uuid.uuid4()), lock_owner=str(uuid.uuid4())
        )
        self.assertEqual(UnlockResponseStatus.lock_does_not_exist, unlock_response.status)

    async def test_lock_release_twice_fails_with_context_manager(self):
        dapr = DaprGrpcClientAsync(f'{self.scheme}localhost:{self.grpc_port}')
        # Lock parameters
        store_name = 'lockstore'
        resource_id = str(uuid.uuid4())
        first_client_id = str(uuid.uuid4())
        second_client_id = str(uuid.uuid4())
        expiry = 60

        async with await dapr.try_lock(
            store_name, resource_id, first_client_id, expiry
        ) as first_lock:
            self.assertTrue(first_lock.success)
            # If another client tries to acquire the same lock it will fail
            async with await dapr.try_lock(
                store_name, resource_id, second_client_id, expiry
            ) as second_lock:
                self.assertFalse(second_lock.success)
        # At this point lock was auto-released
        # If client tries again it will discover the lock is gone
        unlock_response = await dapr.unlock(store_name, resource_id, first_client_id)
        self.assertEqual(UnlockResponseStatus.lock_does_not_exist, unlock_response.status)

    async def test_lock_are_not_reentrant(self):
        dapr = DaprGrpcClientAsync(f'{self.scheme}localhost:{self.grpc_port}')
        # Lock parameters
        store_name = 'lockstore'
        resource_id = str(uuid.uuid4())
        client_id = str(uuid.uuid4())
        expiry_in_s = 60

        async with await dapr.try_lock(
            store_name, resource_id, client_id, expiry_in_s
        ) as first_attempt:
            self.assertTrue(first_attempt.success)
            # If the same client tries to acquire the same lock again it will fail.
            async with await dapr.try_lock(
                store_name, resource_id, client_id, expiry_in_s
            ) as second_attempt:
                self.assertFalse(second_attempt.success)

    async def test_lock_input_validation(self):
        dapr = DaprGrpcClientAsync(f'{self.scheme}localhost:{self.grpc_port}')
        # Sane parameters
        store_name = 'lockstore'
        resource_id = str(uuid.uuid4())
        client_id = str(uuid.uuid4())
        expiry_in_s = 60
        # Invalid inputs for string arguments
        for invalid_input in [None, '', '   ']:
            # store_name
            with self.assertRaises(ValueError):
                async with await dapr.try_lock(
                    invalid_input, resource_id, client_id, expiry_in_s
                ) as res:
                    self.assertTrue(res.success)
            # resource_id
            with self.assertRaises(ValueError):
                async with await dapr.try_lock(
                    store_name, invalid_input, client_id, expiry_in_s
                ) as res:
                    self.assertTrue(res.success)
            # client_id
            with self.assertRaises(ValueError):
                async with await dapr.try_lock(
                    store_name, resource_id, invalid_input, expiry_in_s
                ) as res:
                    self.assertTrue(res.success)
        # Invalid inputs for expiry_in_s
        for invalid_input in [None, -1, 0]:
            with self.assertRaises(ValueError):
                async with await dapr.try_lock(
                    store_name, resource_id, client_id, invalid_input
                ) as res:
                    self.assertTrue(res.success)

    async def test_unlock_input_validation(self):
        dapr = DaprGrpcClientAsync(f'{self.scheme}localhost:{self.grpc_port}')
        # Sane parameters
        store_name = 'lockstore'
        resource_id = str(uuid.uuid4())
        client_id = str(uuid.uuid4())
        # Invalid inputs for string arguments
        for invalid_input in [None, '', '   ']:
            # store_name
            with self.assertRaises(ValueError):
                await dapr.unlock(invalid_input, resource_id, client_id)
            # resource_id
            with self.assertRaises(ValueError):
                await dapr.unlock(store_name, invalid_input, client_id)
            # client_id
            with self.assertRaises(ValueError):
                await dapr.unlock(store_name, resource_id, invalid_input)

    #
    # Tests for Metadata API
    #

    async def test_get_metadata(self):
        async with DaprGrpcClientAsync(f'{self.scheme}localhost:{self.grpc_port}') as dapr:
            response = await dapr.get_metadata()

            self.assertIsNotNone(response)

            self.assertEqual(response.application_id, 'myapp')

            actors = response.active_actors_count
            self.assertIsNotNone(actors)
            self.assertTrue(len(actors) > 0)
            for actorType, count in actors.items():
                # Assert both are non-null and non-empty/zero
                self.assertTrue(actorType)
                self.assertTrue(count)

            self.assertIsNotNone(response.registered_components)
            self.assertTrue(len(response.registered_components) > 0)
            components = {c.name: c for c in response.registered_components}
            # common tests for all components
            for c in components.values():
                self.assertTrue(c.name)
                self.assertTrue(c.type)
                self.assertIsNotNone(c.version)
                self.assertIsNotNone(c.capabilities)
            self.assertTrue('ETAG' in components['statestore'].capabilities)

            self.assertIsNotNone(response.extended_metadata)

    async def test_set_metadata(self):
        metadata_key = 'test_set_metadata_attempt'
        async with DaprGrpcClientAsync(f'{self.scheme}localhost:{self.grpc_port}') as dapr:
            for metadata_value in [str(i) for i in range(10)]:
                await dapr.set_metadata(attributeName=metadata_key, attributeValue=metadata_value)
                response = await dapr.get_metadata()
                self.assertIsNotNone(response)
                self.assertIsNotNone(response.extended_metadata)
                self.assertEqual(response.extended_metadata[metadata_key], metadata_value)
            # Empty string and blank strings should be accepted just fine
            # by this API
            for metadata_value in ['', '    ']:
                await dapr.set_metadata(attributeName=metadata_key, attributeValue=metadata_value)
                response = await dapr.get_metadata()
                self.assertIsNotNone(response)
                self.assertIsNotNone(response.extended_metadata)
                self.assertEqual(response.extended_metadata[metadata_key], metadata_value)

    async def test_set_metadata_input_validation(self):
        dapr = DaprGrpcClientAsync(f'{self.scheme}localhost:{self.grpc_port}')
        valid_attr_name = 'attribute name'
        valid_attr_value = 'attribute value'
        # Invalid inputs for string arguments
        async with DaprGrpcClientAsync(f'{self.scheme}localhost:{self.grpc_port}') as dapr:
            for invalid_attr_name in [None, '', '   ']:
                with self.assertRaises(ValueError):
                    await dapr.set_metadata(invalid_attr_name, valid_attr_value)
            # We are less strict with attribute values - we just cannot accept None
            for invalid_attr_value in [None]:
                with self.assertRaises(ValueError):
                    await dapr.set_metadata(valid_attr_name, invalid_attr_value)


if __name__ == '__main__':
    unittest.main()<|MERGE_RESOLUTION|>--- conflicted
+++ resolved
@@ -207,15 +207,8 @@
         self.assertEqual(0, len(resp.headers))
 
     async def test_publish_event(self):
-<<<<<<< HEAD
-        dapr = DaprGrpcClientAsync(f'{self.scheme}localhost:{self.grpc_port}')
-        resp = await dapr.publish_event(pubsub_name='pubsub', topic_name='example', data=b'haha')
-=======
-        dapr = DaprGrpcClientAsync(f'{self.scheme}localhost:{self.server_port}')
-        resp = await dapr.publish_event(
-            pubsub_name='pubsub', topic_name='example', data=b'test_data'
-        )
->>>>>>> 23fc4b13
+        dapr = DaprGrpcClientAsync(f'{self.scheme}localhost:{self.grpc_port}')
+        resp = await dapr.publish_event(pubsub_name='pubsub', topic_name='example', data=b'test_data')
 
         self.assertEqual(2, len(resp.headers))
         self.assertEqual(['test_data'], resp.headers['hdata'])
@@ -385,10 +378,6 @@
         self.assertEqual(resp.items[1].key, another_key)
         self.assertEqual(resp.items[1].data, to_bytes(another_value.upper()))
 
-<<<<<<< HEAD
-    async def test_save_then_get_states(self):
-        dapr = DaprGrpcClientAsync(f'{self.scheme}localhost:{self.grpc_port}')
-=======
         self._fake_dapr_server.raise_exception_on_next_call(
             status_pb2.Status(code=code_pb2.INVALID_ARGUMENT, message='my invalid argument message')
         )
@@ -403,8 +392,7 @@
             )
 
     async def test_bulk_save_then_get_states(self):
-        dapr = DaprGrpcClientAsync(f'{self.scheme}localhost:{self.server_port}')
->>>>>>> 23fc4b13
+        dapr = DaprGrpcClientAsync(f'{self.scheme}localhost:{self.grpc_port}')
 
         key = str(uuid.uuid4())
         value = str(uuid.uuid4())

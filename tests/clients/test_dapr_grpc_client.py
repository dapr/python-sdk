--- conflicted
+++ resolved
@@ -173,7 +173,6 @@
         self.assertEqual(['test-token'], resp.headers['hdapr-api-token'])
         self.assertEqual(['value1'], resp.trailers['tkey1'])
 
-<<<<<<< HEAD
     def test_save_state(self):
         dapr = DaprClient(f'localhost:{self.server_port}')
         resp = dapr.save_state(
@@ -182,7 +181,7 @@
         )
         resp = dapr.get_state(store_name="statestore", key="key1")
         self.assertEqual(resp.data, b"value1")
-=======
+
     def test_get_secret(self):
         dapr = DaprClient(f'localhost:{self.server_port}')
         key1 = 'key_1'
@@ -214,7 +213,6 @@
         self.assertEqual([key1], resp.headers['keyh'])
         self.assertEqual([key1], resp.trailers['keyt'])
         self.assertEqual({key1: "val"}, resp._secret)
->>>>>>> a2e9c3f7
 
 
 if __name__ == '__main__':

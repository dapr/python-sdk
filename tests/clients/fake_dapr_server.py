import grpc

from concurrent import futures
from google.protobuf.any_pb2 import Any as GrpcAny
<<<<<<< HEAD

from dapr.proto import api_service_v1, common_v1, api_v1
=======
from google.protobuf import empty_pb2
from dapr.proto import api_service_v1, common_v1
>>>>>>> 91108bb3


class FakeDaprSidecar(api_service_v1.DaprServicer):
    def __init__(self):
        self._server = grpc.server(futures.ThreadPoolExecutor(max_workers=10))
        api_service_v1.add_DaprServicer_to_server(self, self._server)

    def start(self, port: int = 8080):
        self._server.add_insecure_port(f'[::]:{port}')
        self._server.start()

    def stop(self):
        self._server.stop(None)

    def InvokeService(self, request, context) -> common_v1.InvokeResponse:
        headers = ()
        trailers = ()

        for k, v in context.invocation_metadata():
            headers = headers + (('h' + k, v), )
            trailers = trailers + (('t' + k, v), )

        resp = GrpcAny()
        content_type = ''

        if request.message.method == 'bytes':
            resp.value = request.message.data.value
            content_type = request.message.content_type
        else:
            resp = request.message.data

        context.send_initial_metadata(headers)
        context.set_trailing_metadata(trailers)

        return common_v1.InvokeResponse(data=resp, content_type=content_type)

<<<<<<< HEAD
    def InvokeBinding(self, request, context) -> api_v1.InvokeBindingResponse:
        headers = ()
        trailers = ()

        for k, v in request.metadata.items():
            headers = headers + (('h' + k, v), )
            trailers = trailers + (('t' + k, v), )

        resp_data = b'INVALID'
        metadata = {}

        if request.operation == 'create':
            resp_data = request.data
            metadata = request.metadata

        context.send_initial_metadata(headers)
        context.set_trailing_metadata(trailers)

        return api_v1.InvokeBindingResponse(data=resp_data, metadata=metadata)
=======
    def PublishEvent(self, request, context):
        headers = ()
        trailers = ()
        if request.topic:
            headers = headers + (('htopic', request.topic),)
            trailers = trailers + (('ttopic', request.topic),)
        if request.data:
            headers = headers + (('hdata', request.data), )
            trailers = trailers + (('hdata', request.data), )

        context.send_initial_metadata(headers)
        context.set_trailing_metadata(trailers)
        return empty_pb2.Empty()
>>>>>>> 91108bb3
<|MERGE_RESOLUTION|>--- conflicted
+++ resolved
@@ -2,13 +2,8 @@
 
 from concurrent import futures
 from google.protobuf.any_pb2 import Any as GrpcAny
-<<<<<<< HEAD
-
+from google.protobuf import empty_pb2
 from dapr.proto import api_service_v1, common_v1, api_v1
-=======
-from google.protobuf import empty_pb2
-from dapr.proto import api_service_v1, common_v1
->>>>>>> 91108bb3
 
 
 class FakeDaprSidecar(api_service_v1.DaprServicer):
@@ -45,7 +40,6 @@
 
         return common_v1.InvokeResponse(data=resp, content_type=content_type)
 
-<<<<<<< HEAD
     def InvokeBinding(self, request, context) -> api_v1.InvokeBindingResponse:
         headers = ()
         trailers = ()
@@ -65,7 +59,7 @@
         context.set_trailing_metadata(trailers)
 
         return api_v1.InvokeBindingResponse(data=resp_data, metadata=metadata)
-=======
+
     def PublishEvent(self, request, context):
         headers = ()
         trailers = ()
@@ -78,5 +72,4 @@
 
         context.send_initial_metadata(headers)
         context.set_trailing_metadata(trailers)
-        return empty_pb2.Empty()
->>>>>>> 91108bb3
+        return empty_pb2.Empty()